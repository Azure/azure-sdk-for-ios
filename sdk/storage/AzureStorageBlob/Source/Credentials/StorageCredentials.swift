--- conflicted
+++ resolved
@@ -119,23 +119,13 @@
                     Form of connection string with 'SharedAccessSignature' is expected - 'AccountKey' is not allowed.
                     You must provide a Shared Access Signature connection string.
                 """
-<<<<<<< HEAD
                 error = AzureError.sdk(message)
-=======
-                throw HTTPResponseError.clientAuthentication(message)
->>>>>>> 65a2dba0
             default:
                 continue
             }
         }
 
-<<<<<<< HEAD
-        if sas == nil, error == nil {
-            error = AzureError.sdk("The connection string \(connectionString) is invalid.")
-        }
-=======
         if sas == nil { return false }
->>>>>>> 65a2dba0
 
         sasToken = sas
         blobEndpoint = blob
@@ -154,11 +144,7 @@
             sas = sasToken
             blob = "\(scheme)://\(host)/"
         } else {
-<<<<<<< HEAD
-            error = AzureError.sdk("The URI \(blobSasUri) is invalid.")
-=======
             return false
->>>>>>> 65a2dba0
         }
 
         sasToken = sas
