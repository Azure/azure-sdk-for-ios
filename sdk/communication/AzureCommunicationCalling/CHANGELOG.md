# Release History

<<<<<<< HEAD
## 2.12.0 (2024-07-24)
### Features Added
* Added support for`Call Survey`. 
* Added ability to pass options when adding a new participant to a Teams call. 
* Added `CommunicationCaptions` feature.
* Added `OutgoingVideoConstraints` feature.
* Added `PreCallDiagnostics` feature.
* Added `didChangeActiveCaptionsType` event for `CaptionsCallFeature`.
* Added `muteAllRemoteParticipants` feature.
* Added `ContentSharing` feature. 
* Added support for `IncomingUnmixedAudio`.
* Added `RemoteUserDiagnostics`.
=======
## 2.12.0-beta.2 (2024-07-11)
## Features Added
* Added delegates to various call options.
>>>>>>> 0a4b3ab1

## 2.12.0-beta.1 (2024-06-27)
## Features Added
* Added `CallSurvey`.
* Added `RemoteUserDiagnostics`.
  
## 2.11.0 (2024-06-05)
### Features Added
* Added `CapabilitiesCallFeature` for Rooms/Teams Meeting.
* Added `TeamsMeetingIdLocator` for joining Teams.

## 2.10.1 (2024-05-28)
### Bug Fixes
* Performance improvements.

## 2.11.0-beta.1 (2024-05-23)
### Features Added
* Added `CapabilitiesCallFeature` for Rooms/Teams Meeting.
* Various updates for `MediaStatistics`. 
* Various updates for `PrecallDiagnostics`. 
* Added `TeamsMeetingIdLocator` for joining Teams.
  
## 2.10.0-beta.1 (2024-04-05)

### Features Added
* Various updates for `DataChannelCallFeature`.
* Various updates for `MediaStatistics`.
* Various updates for start/join call options. 

## 2.9.0 (2024-03-19)

### Features Added
* Added support for `Media Statistics` feature.
* Added support for `Data Channel` feature.
* Added support for `Background Replacement Effect`.
* Added support for `CallNetworkOptions` that allows setting up proxy address.
* Added support for setting custom `Time To Live` for push notifications.

## 2.9.0-beta.1 (2024-02-22)

### Features Added
* Updated Media Statistics feature.

## 2.8.0 (2024-01-23)

### Features Added
* Added support for Teams Meeting Lobby.
* Added support for Outgoing Audio Filters to allow configuring of settings for echo cancellation, automatic gain control, and noise suppression.

## 2.8.0-beta.3 (2023-12-29)

### Features Added
* Updated media proxy feature.

## 2.8.0-beta.2 (2023-12-20)

### Features Added
* Renamed `CallNetworkOptions` with `CallNetworkConfigurationOptions`. 
* Renamed `IceServerInfo` with `IceServerOptions`.
* Renamed `CallBase` with `CommonCall`. 

## 2.8.0-beta.1 (2023-12-12)

### Features Added
* Added support for audio issues.
* Added support for call lobby.
* Added support for soft mute.
* Added support for call issues.
* Added support for call survey.
* Added support for ContentSharingCallFeature.
* Added support for audio filters.
* Added support for IceServerInfo.

## 2.7.0 (2023-11-02)

### Features Added
* Added support for Spotlight Feature.
* Added support for CallDebugInfo. 

## 2.7.0-beta.3 (2023-10-05)

### Features Added
* Added support for Spotlight Feature.
* Added support for CallNetworkOptions that allows setting up proxy address. 
* Added support for CallDebugInfo. 
* Various miscellaneous updates.

### Bug Fixes 
* Fixed crash while turning off and switching local video stream. 
* Fixed crash while raising cameras updated event. 
* Known issue: Crash while switching cameras rapidly.

## 2.6.1 (2023-08-29)

### Bug Fixes 
* Fixed crash related to cameras being updated. 
* Fixed orientation issue when in landscape mode. 

## 2.7.0-beta.2 (2023-08-22)

### Bug Fixes 
* Fixed crash related to cameras being updated. 
* Fixed orientation issue when in landscape mode. 

## 2.7.0-beta.1 (2023-08-17)

### Features Added
* Added support for media stats.
* Updated Captions feature.
* Updated Network Diagnostics feature.
* Added support for Video Constraints.
* Added support for unmixed audio.

## 2.6.0 (2023-08-10)
### Features Added
* New Teams captions feature that allows ACS users to enable closed captions in Teams meeting and allows Microsoft 365 users on ACS SDK to use closed captions in one to one and group calls. Users will also have the ability to update spoken language for the call and caption language for themselves (requires Teams Premium).
* Added support for user facing diagnostics feature.
### Bug Fixes 
* Fixes issues with building targeting Apple Silicon Simulators when installing via CocoaPods.

## 2.6.0-beta.1 (2023-07-20)

### Features Added
* Added support for simulators on M1 machines.
* Added support for Background Blur Video Effect for local video streams.
* Added support for Raw Outgoing Video.
* Added support for Raw Audio.
* Various miscellaneous updates.

## 2.5.1 (2023-07-14)

### Features Added
* Added support for simulators on M1 machines.

## 2.5.0 (2023-07-10)

### Features Added
* Added support for Background Blur Video Effect for local video streams.
* Added support for Raise Hand feature on ACS and Teams meetings.
* Added support for joining a Room.

### Bug Fixes 
* Fixed the issue where outgoing video is available and cannot be turned off when User turns off camera while in Lobby.
* Fixed bug when incoming call is not picked up by the receiver and not able to place any other calls.
* Fix bug when raw audio stops and start event is raised.

## 2.4.1 (2023-06-13)

### Bugs Fixed
- Fixed issue with handling incoming call when the app is running in background or in kill mode.

## 2.4.0 (2023-05-30)

### Features Added
Added support for Callkit Integration
- Application will be able to configure call capabilities with CallKitOptions.
- Application will be able to pass the means to reach a call recipient and the display name with CallKitRemoteInfo.
- Application will be able to use reportIncomingCallToCallKit to handle notification when the app is in kill state.

Added support for Raw Outgoing Video
Added support for Raw Audio

## 2.3.0 (2023-04-14)

### Features Added
- Dominant Speakers
  - Dominant speakers is an extended feature that allows you to obtain a list of the active speakers in the call. The dominant speakers list can change dynamically according to the activity of the participants on the call.

## 2.3.0-beta.5 (2023-04-11)

### Features Added
* New Teams captions feature that allows ACS users to enable closed captions in Teams meeting and allows Microsoft 365 users on ACS SDK to use closed captions in one to one and group calls. Users will also have the ability to update spoken language for the call and caption language for themselves (requires Teams Premium).
* New raise Hand feature on ACS and Teams meetings.
* New user facing diagnostics feature.
* CallKit support improvements.

## 2.3.0-beta.4 (2023-01-05)

### Bug Fixes 
* Fixes issue where one cannot unmute speaker when a call is started with the microphone muted.

## 2.3.0-beta.3 (2022-12-22)

### Features Added
 Added support for [EU Data Boundary(EUDB)](https://blogs.microsoft.com/eupolicy/2021/12/16/eu-data-boundary-for-the-microsoft-cloud-a-progress-report)

### Bug Fixes 
* Fixed a bug when call was started with audio muted, the options were not being read in the CallKit implementation.

### Breaking Changes
* Removing `AudioDeviceCategory` enumeration.
* Removing `audioDeviceCategory` property from `LocalAudioStream` and `RemoteAudioStream`.
* Removing `init(audioDeviceCategory: AudioDeviceCategory)`.

## 2.2.2 (2022-12-23)

 ### Features Added
  - Added support for [EU Data Boundary(EUDB)](https://blogs.microsoft.com/eupolicy/2021/12/16/eu-data-boundary-for-the-microsoft-cloud-a-progress-report)

## 2.3.0-beta.2 (2022-11-07)

### Features Added
- Added support for audio start/stop.
- Added new API for `muteSpeaker` and property `isSpeakerMuted`.
- Add support for `RecordingsUpdated` event which will be triggered when a recording is started or stopped, `Recordings` property to list all current recordings and `RecordingState` indicates the state of a recording. 
- Raw Outgoing Video
- details: 
    - Users will be able to send `CVImageBuffer` frames(in one of the supported formats) to a call through a virtual video stream as an alternative to camera source(local video stream) or through screen sharing stream using [Raw Media APIs](https://github.com/MicrosoftDocs/azure-docs/blob/main/articles/communication-services/quickstarts/voice-video-calling/get-started-raw-media-access.md).
### Bugs fixed
- Fix calling `call.hangup()` with `HangUpOptions` for everybody.
- Fix bug that allowed create several CallAgents for same identity.

## 2.2.1 (2022-11-02)

### Bugs fixed
 - Fix calling `call.hangup()` with `HangUpOptions` for everybody.
 - Fix bug that allowed create several CallAgents for same identity.

## 2.3.0-beta.1 (2022-09-30)

### Features Added
- Azure Communication Services introduces the concept of a `room` for developers who are building structured conversations such as virtual appointments or virtual events. Learn more about rooms [here](https://learn.microsoft.com/azure/communication-services/concepts/rooms/room-concept). Get started using rooms by following the [quick start guides](https://learn.microsoft.com/azure/communication-services/quickstarts/rooms/get-started-rooms).
- Callkit Integration
  - Application will be able to configure call capabilities with `CallKitOptions`.
  - Application will be able to pass the means to reach a call recipient and the display name with `CallKitRemoteInfo`.
  - Application will be able to use `reportIncomingCallToCallKit` to handle notification when the app is in kill state.
- Support for stopping an incoming call because it was answered in another device, or caller cancelled, etc.
- Dominant Speakers
  - Dominant speakers is an extended feature that allows you to obtain a list of the active speakers in the call. The dominant speakers list can change dynamically according to the activity of the participants on the call.

### Bugs fixed
- Fix for issue when a call with a host would not end if the host leaves the call.
- Fix for internal update when Call Id changes in the middle of a call.
- Fix for fetching token from background thread blocks the creation of `CallAgent`.
- Fix for simulator crash when UI window size is returned as zero.
- Fix for audio not flowing issue when resume ACS call from PSTN call.
- Fixed crash when an invalid token is provided.
- Fix for wrong response with isMuted() method when user is trying to mute ACS participant.
- Fix for issue where local user stops streaming during `connecting` state, remote participant sees them as rendering stream.

## 2.2.0 (2022-06-10)

### Features Added
- ⁠Client options diagnostic information.
    - Application will be able to pass custom 'appName', 'appVersion', and additionally set of 'tags' to the SDK that will be sent with telemetry pipeline.

### Bugs fixed
- Fixed crash when an invalid token is provided.

## 2.1.0 (2022-06-03)

### Features Added
- Voice and video calling support in Azure government.
-  Push Notifications support for stopping an incoming call because it was answered in another device, or caller cancelled, etc.

### Bugs fixed
- Fix for internal update when Call Id changes in the middle of a call. 
- Fix for fetching token from background thread blocks the creation of CallAgent. 
- Fix for simulator crash when UI window size is returned as zero. 
- Fix for audio not flowing issue when resume ACS call from PSTN call. 

## 2.0.0 (2021-12-13)

### Breaking Changes
- `Call.addParticipant` API is now a throwable type when trying to add a participant that is already to the call or when a participant is added to an unconnected call.
- `didChangeRecordingState` and `didChangeTranscriptionState` are moved out of `CallDelegate` into `RecordingFeatureDelegate` and into `TranscriptionFeatureDelegate`.
**More documentation on extensions and the breaking change can be found [here](https://docs.microsoft.com/azure/communication-services/quickstarts/voice-video-calling/calling-client-samples?pivots=platform-ios).**

### Features Added
- Added support for specifying emergency country code when creating `CallAgent` by setting the property `emergencyCountryCode` in `CallAgentOptions`.
- Join Teams calls either using a Teams meeting link or using Teams meeting coordinates.
- `Recording` and `Transcription` features are decoupled from `Call` object and now can only be used via extensions.
Usage example:
```
let recordingFeature = self.call!.feature(RecordingFeature.self)
recordingFeature.delegate = self.callObserver
```

### Bugs fixed
- Fix for when camera preview is rotating even if the app supports only portrait mode. [GH#338](https://github.com/Azure/Communication/issues/338)
- Fix for the event `didUpdateRemoteParticipant` event not firing sometimes when `call.AddParticipant` API is called by the application.
- Fix when the camera switch button is pressed several times, the preview of the client's camera can be blocked.
- Fix for crash when signing out and signing in repeatedly.
- `IncomingCall.accept` will now throw errors when trying to accept a terminated call or if already in an active call.

## 2.2.0-beta.1 (2021-12-03)

### Features Added
- Added support for specifying emergency country code when creating `CallAgent` by setting the property `emergencyCountryCode` in `CallAgentOptions`.

## 2.1.0-beta.1 (2021-11-12)

### Breaking Changes
1. `Call.addParticipant` API is now a throwable type when trying to add a participant that is already to the call or when a participant is added to an unconnected call.

### Features Added
- The call extended features now are accessed but the `feature` method call instead of the `api` like previous versions. Also, you can leverage the class `Features` to obtain the list of available features like `Features.RECORDING` and `Features.TRANSCRIPTION`. Classes `RecordingFeature` and `TranscriptionFeature` have been renamed to `RecordingCallFeature` and `TranscriptionCallFeature`. More information on [Record Calls](https://docs.microsoft.com/azure/communication-services/how-tos/calling-sdk/record-calls?pivots=platform-android#record-calls) and [Show Transcription state](https://docs.microsoft.com/azure/communication-services/how-tos/calling-sdk/call-transcription?pivots=platform-android)

- New API to initialize `CallClient` with `CallClientOptions` with property `DiagnosticOptions` with properties `appName`, `appVersion` and `tags` for telemetry purposes to identify which Application is using the SDK.
 
### Bugs fixed
- Fix for crash when user inputs an invalid teams meeting link. [GH#198](https://github.com/Azure/Communication/issues/198)
- Fix for `CallAgent` and `CallClient` dispose methods takes too long to execute. [GH#358](https://github.com/Azure/Communication/issues/358) and [GH#339](https://github.com/Azure/Communication/issues/339)
- Fix for when camera preview is rotating even if the app supports only portrait mode. [GH#338](https://github.com/Azure/Communication/issues/338)
- Fix for the event `didUpdateRemoteParticipant` event not firing sometimes when `call.AddParticipant` API is called by the application.
- Fix when the camera switch button is pressed several times, the preview of the client's camera can be blocked.
- Fix for a freeze when mute/unmute is done when `inLobby` in a Teams call. [GH#276](https://github.com/Azure/Communication/issues/276)
- Fix for the warning displayed in XCode when importing the SDK, `arm64-apple-ios.swiftsourceinfo either malformed or generated by a different Swift version`.
- Fix for crash when signing out and signing in repeatedly.


## 2.0.1-beta.1 (2021-09-09)

### Bugs Fixed
- `IncomingCall.accept` will now throw errors when trying to accept a terminated call or if already in an active call.
- SDK rebuilt with latest available AzureCommunicationCommon `1.0.2` ([#344](https://github.com/Azure/Communication/issues/344)).
- Using `CallKit` implementation in SDK when already in an incoming call another incoming call is recieved, accepting the new call operation now completes successfully.

## 2.0.0-beta.1 (2021-07-14)

*NOTE: Previously released version `1.2.0-beta.1` is functionally identical to `2.0.0-beta.1` version and the only difference is in version number and only `2.0.0-beta.1` version will be available in cocoapods.*

### Features Added
- `Recording` and `Transcription` features are decoupled from `Call` object and now can only be used via extensions.
 Usage example:
```
            let recordingFeature = self.call!.api(RecordingFeature.self)
            recordingFeature.delegate = self.callObserver
```

### Breaking Changes
- Changed: `didChangeRecordingState` and `didChangeTranscriptionState` are moved out of `CallDelegate` into `RecordingFeatureDelegate` and into `TranscriptionFeatureDelegate`.

**More documentation on extensions and the breaking change can be found [here](https://docs.microsoft.com/azure/communication-services/quickstarts/voice-video-calling/calling-client-samples?pivots=platform-ios).**

### Bugs Fixed
- Not triggering calldidChangeState if using createCallAgentWithCallKitOption. And not able to accept the call in App killed state ([#316](https://github.com/Azure/Communication/issues/316)).
- Remote participant stream is stretched after hang-up ([#311](https://github.com/Azure/Communication/issues/311)).
- CallKit bug fixes with sometimes call gets disconnected immediately after picking up the call.
- Intermittent freezing of UI thread issue is fixed when for e.g. reading property `remoteParticipants` in a `Call`.
- `Hold` and `Resume` support fixed with CallKit enabled `CallAgent`'s.

## 1.1.0 (2021-06-30)
Azure Communication Calling iOS SDK version `1.1.0`.

### Features Added
- `CallAgent` and `CallClient` now have `dispose` API to explicitly delete objects instead of relying on ARC.

### Bug fixes
- `ACSRendererView` layout fixed after a device rotation ([#127](https://github.com/Azure/Communication/issues/127)).
- Resizing fixed for animating streams ([#262](https://github.com/Azure/Communication/issues/262)).
- Creating multiple `CallAgent` with same token will now throw an error.
- Fixed issue where `RendererDelegate.onFirstFrameRendered` was marked as optional but crashed if listener did not implement.

## 1.1.0-beta.1 (2021-06-04)
Azure Communication Calling iOS SDK version `1.1.0-beta.1`.

### New features
- Support for CallKit (**Preview mode**)
  - Use the api `createCallAgentWithCallKitOptions` to create `CallAgent` with `CallKit` enabled and SDK will report to `CallKit` about incoming call , outgoing calls and all other call operations like `mute`, `unmute`, `hold`, `resume` as part of the API calls. 
  - When the app is in the killed state and incoming call is received use the api `reportToCallKit`.

- `CallAgent` and `CallClient` now has `dispose` API to explicitly delete the objects instead of relying on ARC.

- Get CorrelationId from `CallInfo` object in `Call` to get the id required for recording feature. 

- Support to start recording by an ACS endpoint.

### Bug fixes
- [iOS] ACSRendererView layout is off after a device rotation https://github.com/Azure/Communication/issues/127.
- [iOS] Resizing issue for animating streams https://github.com/Azure/Communication/issues/262.
- Creating multiple CallAgents with same token will throw error.

-----------

## 1.0.1 (2021-05-03)

Azure Communication Calling iOS SDK version `1.0.1`.

### Bug fixes
- [iOS] Missing required key bundle version for 1.0.0 https://github.com/Azure/Communication/issues/278.

-----------

## 1.0.0 (2021-04-27)
Azure Communication Calling iOS SDK version `1.0.0`.

**This is the first General Availability (GA) release.**

### Breaking changes
- Video removed/added event are not raised when application stops rendering an incoming video.
- Teams interop and all other preview APIs are no longer available in the mainstream SDK drop. Please use libraries marked with the -beta suffix for these features.

-----------

## 1.0.0-beta.12 (2021-04-13)
Azure Communication Calling iOS SDK version `1.0.0-beta.12`.

### New features
- `DeviceManager` instance can be obtained irrespective of `CallAgent` creation.

### Breaking changes
- Added `Nullability` annotations for parameters in delegate methods, properties and return types in init. This removes for e.g. the need for the application to force un-wrap objects created by the SDK where applicable.
- Delegate method signatures renamed to confirm with Swift guidelines. Similar to [UIApplicationDelegate](https://developer.apple.com/documentation/uikit/uiapplicationdelegate).
- Block `CallAgent` creation with same user.
- `IsMuted` event is added to the `Call` class. Event will be triggered when the call is locally or remotely muted.
- Multiple classes properties/methods renamed:
   - `Call` class:
       - Property `callDirection` renamed to `direction`.
       - Property `isMicrophoneMuted` renamed to `isMuted`.

    - `VideoOptions` class:
       - `LocalVideoStream` property is now `LocalVideoStreams` making it an array.
       - The constructor for `VideoOptions` now takes an array of `LocalVideoStream` as parameter.

- `RenderingOptions` has been renamed `CreateViewOptions`.

- `startCall` and `join` API's on `CallAgent` are now asynchronous.

- Mandatory to pass completion handler block for all async API's.

### Bug fixes
- SDK Crash when another guest user joins a Teams meeting with Video on. https://github.com/Azure/Communication/issues/218
- `OnRemoteParticipantsUpdated` event updates the participant state to `Idle` when the participant is `InLobby`. https://github.com/Azure/Communication/issues/221
- Speaking Change Listeners were triggered unexpectedly. https://github.com/Azure/Communication/issues/234
- Turning the local video off/on quickly shows a blank local video. https://github.com/Azure/Communication/issues/225
- [iOS] SDK crash if user input an invalid teams meeting link on beta 9.0. https://github.com/Azure/Communication/issues/198
- Issue Implementing Video Calling. https://github.com/Azure/Communication/issues/212
- [iOS] App crash when joining a call with muted and audio permission was not granted. https://github.com/Azure/Communication/issues/90
- Answering an incoming with Video not rendering for local participant.
- SDK crash when another video guest user join the Teams meeting from Web/App. https://github.com/Azure/Communication/issues/216
- Answer an incoming with Video does not show Video streams of remote user.<|MERGE_RESOLUTION|>--- conflicted
+++ resolved
@@ -1,6 +1,5 @@
 # Release History
 
-<<<<<<< HEAD
 ## 2.12.0 (2024-07-24)
 ### Features Added
 * Added support for`Call Survey`. 
@@ -13,11 +12,10 @@
 * Added `ContentSharing` feature. 
 * Added support for `IncomingUnmixedAudio`.
 * Added `RemoteUserDiagnostics`.
-=======
+
 ## 2.12.0-beta.2 (2024-07-11)
 ## Features Added
 * Added delegates to various call options.
->>>>>>> 0a4b3ab1
 
 ## 2.12.0-beta.1 (2024-06-27)
 ## Features Added
