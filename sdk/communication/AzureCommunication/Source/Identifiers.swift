// --------------------------------------------------------------------------
//
// Copyright (c) Microsoft Corporation. All rights reserved.
//
// The MIT License (MIT)
//
// Permission is hereby granted, free of charge, to any person obtaining a copy
// of this software and associated documentation files (the ""Software""), to
// deal in the Software without restriction, including without limitation the
// rights to use, copy, modify, merge, publish, distribute, sublicense, and/or
// sell copies of the Software, and to permit persons to whom the Software is
// furnished to do so, subject to the following conditions:
//
// The above copyright notice and this permission notice shall be included in
// all copies or substantial portions of the Software.
//
// THE SOFTWARE IS PROVIDED *AS IS*, WITHOUT WARRANTY OF ANY KIND, EXPRESS OR
// IMPLIED, INCLUDING BUT NOT LIMITED TO THE WARRANTIES OF MERCHANTABILITY,
// FITNESS FOR A PARTICULAR PURPOSE AND NONINFRINGEMENT. IN NO EVENT SHALL THE
// AUTHORS OR COPYRIGHT HOLDERS BE LIABLE FOR ANY CLAIM, DAMAGES OR OTHER
// LIABILITY, WHETHER IN AN ACTION OF CONTRACT, TORT OR OTHERWISE, ARISING
// FROM, OUT OF OR IN CONNECTION WITH THE SOFTWARE OR THE USE OR OTHER DEALINGS
// IN THE SOFTWARE.
//
// --------------------------------------------------------------------------

import Foundation
<<<<<<< HEAD
/**
 Common Communication Identifier protocol for all Azure Communication Services. All Communication Identifiers conform to this protocol.
 */
@objc public protocol CommunicationIdentifier: NSObjectProtocol {  }
/**
 Communication identifier for Communication Services Users
 */
@objcMembers public class CommunicationUser: NSObject, CommunicationIdentifier {
    public let identifier: String
    /**
     Creates a CommunicationUser object
     - Parameter identifier: identifier representing the object identity
     */
=======

@objc public protocol CommunicationIdentifier: NSObjectProtocol {  }

@objcMembers public class CommunicationUser: NSObject, CommunicationIdentifier {
    public let identifier: String

>>>>>>> 92b3bc28
    public init(identifier: String) {
        self.identifier = identifier
    }
}
/**
 Communication identifier for Communication Services Applications
 */
@objcMembers public class CallingApplication: NSObject, CommunicationIdentifier {
    public let identifier: String
<<<<<<< HEAD
    /**
     Creates a CallingApplication object
     - Parameter identifier: identifier representing the object identity
     */
=======

>>>>>>> 92b3bc28
    public init(identifier: String) {
        self.identifier = identifier
    }
}
/**
 Catch-all for all other Communication identifiers for Communication Services
 */
@objcMembers public class UnknownIdentifier: NSObject, CommunicationIdentifier {
    public let identifier: String
<<<<<<< HEAD
    /**
     Creates a CallingApplication object
     - Parameter identifier: identifier representing the object identity
     */
=======

>>>>>>> 92b3bc28
    public init(identifier: String) {
        self.identifier = identifier
    }
}
/**
 Communication identifier for Communication Services representing a Phone Number
 */
@objcMembers public class PhoneNumber: NSObject, CommunicationIdentifier {
    public let value: String
<<<<<<< HEAD
    /**
     Creates a Phone Number object
     - Parameter phoneNumber: phone number to create the object, different from identifier
     */
=======

>>>>>>> 92b3bc28
    public init(phoneNumber: String) {
        self.value = phoneNumber
    }
}<|MERGE_RESOLUTION|>--- conflicted
+++ resolved
@@ -25,7 +25,7 @@
 // --------------------------------------------------------------------------
 
 import Foundation
-<<<<<<< HEAD
+
 /**
  Common Communication Identifier protocol for all Azure Communication Services. All Communication Identifiers conform to this protocol.
  */
@@ -39,14 +39,6 @@
      Creates a CommunicationUser object
      - Parameter identifier: identifier representing the object identity
      */
-=======
-
-@objc public protocol CommunicationIdentifier: NSObjectProtocol {  }
-
-@objcMembers public class CommunicationUser: NSObject, CommunicationIdentifier {
-    public let identifier: String
-
->>>>>>> 92b3bc28
     public init(identifier: String) {
         self.identifier = identifier
     }
@@ -56,14 +48,10 @@
  */
 @objcMembers public class CallingApplication: NSObject, CommunicationIdentifier {
     public let identifier: String
-<<<<<<< HEAD
     /**
      Creates a CallingApplication object
      - Parameter identifier: identifier representing the object identity
      */
-=======
-
->>>>>>> 92b3bc28
     public init(identifier: String) {
         self.identifier = identifier
     }
@@ -73,14 +61,10 @@
  */
 @objcMembers public class UnknownIdentifier: NSObject, CommunicationIdentifier {
     public let identifier: String
-<<<<<<< HEAD
     /**
      Creates a CallingApplication object
      - Parameter identifier: identifier representing the object identity
      */
-=======
-
->>>>>>> 92b3bc28
     public init(identifier: String) {
         self.identifier = identifier
     }
@@ -90,14 +74,10 @@
  */
 @objcMembers public class PhoneNumber: NSObject, CommunicationIdentifier {
     public let value: String
-<<<<<<< HEAD
     /**
      Creates a Phone Number object
      - Parameter phoneNumber: phone number to create the object, different from identifier
      */
-=======
-
->>>>>>> 92b3bc28
     public init(phoneNumber: String) {
         self.value = phoneNumber
     }
