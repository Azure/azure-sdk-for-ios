<?xml version="1.0" encoding="UTF-8"?>
<Scheme
   LastUpgradeVersion = "1230"
   version = "1.3">
   <BuildAction
      parallelizeBuildables = "YES"
      buildImplicitDependencies = "YES">
      <BuildActionEntries>
         <BuildActionEntry
            buildForTesting = "YES"
            buildForRunning = "YES"
            buildForProfiling = "YES"
            buildForArchiving = "YES"
            buildForAnalyzing = "YES">
            <BuildableReference
               BuildableIdentifier = "primary"
               BlueprintIdentifier = "AzureCommunicationChat::AzureCommunicationChat"
               BuildableName = "AzureCommunicationChat.framework"
               BlueprintName = "AzureCommunicationChat"
               ReferencedContainer = "container:AzureCommunicationChat.xcodeproj">
            </BuildableReference>
         </BuildActionEntry>
      </BuildActionEntries>
   </BuildAction>
   <TestAction
      buildConfiguration = "Debug"
      selectedDebuggerIdentifier = "Xcode.DebuggerFoundation.Debugger.LLDB"
      selectedLauncherIdentifier = "Xcode.DebuggerFoundation.Launcher.LLDB"
      shouldUseLaunchSchemeArgsEnv = "NO">
      <EnvironmentVariables>
         <EnvironmentVariable
            key = "TEST_MODE"
<<<<<<< HEAD
            value = "live"
=======
            value = "record"
            isEnabled = "YES">
         </EnvironmentVariable>
         <EnvironmentVariable
            key = "SDK_REPO_ROOT"
            value = ""
>>>>>>> 869d6734
            isEnabled = "YES">
         </EnvironmentVariable>
         <EnvironmentVariable
            key = "AZURE_COMMUNICATION_ENDPOINT"
            value = ""
            isEnabled = "YES">
         </EnvironmentVariable>
         <EnvironmentVariable
            key = "AZURE_COMMUNICATION_TOKEN"
            value = ""
            isEnabled = "YES">
         </EnvironmentVariable>
         <EnvironmentVariable
            key = "AZURE_COMMUNICATION_USER_ID_1"
            value = ""
            isEnabled = "YES">
         </EnvironmentVariable>
         <EnvironmentVariable
            key = "AZURE_COMMUNICATION_USER_ID_2"
            value = ""
            isEnabled = "YES">
         </EnvironmentVariable>
         <EnvironmentVariable
            key = ""
            value = ""
            isEnabled = "YES">
         </EnvironmentVariable>
      </EnvironmentVariables>
      <Testables>
         <TestableReference
            skipped = "NO">
            <BuildableReference
               BuildableIdentifier = "primary"
               BlueprintIdentifier = "D1B7EAEC257F02FC004F384A"
               BuildableName = "AzureCommunicationChatTests.xctest"
               BlueprintName = "AzureCommunicationChatTests"
               ReferencedContainer = "container:AzureCommunicationChat.xcodeproj">
            </BuildableReference>
         </TestableReference>
         <TestableReference
            skipped = "NO">
            <BuildableReference
               BuildableIdentifier = "primary"
               BlueprintIdentifier = "D147E62725CE242C001CFB5D"
               BuildableName = "AzureCommunicationChatUnitTests.xctest"
               BlueprintName = "AzureCommunicationChatUnitTests"
               ReferencedContainer = "container:AzureCommunicationChat.xcodeproj">
            </BuildableReference>
         </TestableReference>
      </Testables>
   </TestAction>
   <LaunchAction
      buildConfiguration = "Debug"
      selectedDebuggerIdentifier = "Xcode.DebuggerFoundation.Debugger.LLDB"
      selectedLauncherIdentifier = "Xcode.DebuggerFoundation.Launcher.LLDB"
      launchStyle = "0"
      useCustomWorkingDirectory = "NO"
      ignoresPersistentStateOnLaunch = "NO"
      debugDocumentVersioning = "YES"
      debugServiceExtension = "internal"
      allowLocationSimulation = "YES">
   </LaunchAction>
   <ProfileAction
      buildConfiguration = "Release"
      shouldUseLaunchSchemeArgsEnv = "YES"
      savedToolIdentifier = ""
      useCustomWorkingDirectory = "NO"
      debugDocumentVersioning = "YES">
      <MacroExpansion>
         <BuildableReference
            BuildableIdentifier = "primary"
            BlueprintIdentifier = "AzureCommunicationChat::AzureCommunicationChat"
            BuildableName = "AzureCommunicationChat.framework"
            BlueprintName = "AzureCommunicationChat"
            ReferencedContainer = "container:AzureCommunicationChat.xcodeproj">
         </BuildableReference>
      </MacroExpansion>
   </ProfileAction>
   <AnalyzeAction
      buildConfiguration = "Debug">
   </AnalyzeAction>
   <ArchiveAction
      buildConfiguration = "Release"
      revealArchiveInOrganizer = "YES">
   </ArchiveAction>
</Scheme><|MERGE_RESOLUTION|>--- conflicted
+++ resolved
@@ -30,16 +30,12 @@
       <EnvironmentVariables>
          <EnvironmentVariable
             key = "TEST_MODE"
-<<<<<<< HEAD
-            value = "live"
-=======
             value = "record"
             isEnabled = "YES">
          </EnvironmentVariable>
          <EnvironmentVariable
             key = "SDK_REPO_ROOT"
             value = ""
->>>>>>> 869d6734
             isEnabled = "YES">
          </EnvironmentVariable>
          <EnvironmentVariable
