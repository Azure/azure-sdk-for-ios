--- conflicted
+++ resolved
@@ -38,8 +38,6 @@
                ReferencedContainer = "container:AzureCommunicationChat.xcodeproj">
             </BuildableReference>
          </TestableReference>
-<<<<<<< HEAD
-=======
          <TestableReference
             skipped = "NO">
             <BuildableReference
@@ -50,7 +48,6 @@
                ReferencedContainer = "container:AzureCommunicationChat.xcodeproj">
             </BuildableReference>
          </TestableReference>
->>>>>>> 41039cc1
       </Testables>
    </TestAction>
    <LaunchAction
