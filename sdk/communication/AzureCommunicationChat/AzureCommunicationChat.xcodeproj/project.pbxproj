--- conflicted
+++ resolved
@@ -1099,11 +1099,7 @@
 					"@executable_path/Frameworks",
 					"@loader_path/Frameworks",
 				);
-<<<<<<< HEAD
-				MARKETING_VERSION = "1.0.0-beta.13";
-=======
 				MARKETING_VERSION = "1.0.1";
->>>>>>> 2129e1dd
 				NEW_SETTING = "";
 				PRODUCT_BUNDLE_IDENTIFIER = com.azure.communication.AzureCommunicationChat;
 				PRODUCT_NAME = "$(TARGET_NAME:c99extidentifier)";
@@ -1138,11 +1134,7 @@
 					"@executable_path/Frameworks",
 					"@loader_path/Frameworks",
 				);
-<<<<<<< HEAD
-				MARKETING_VERSION = "1.0.0-beta.13";
-=======
 				MARKETING_VERSION = "1.0.1";
->>>>>>> 2129e1dd
 				NEW_SETTING = "";
 				PRODUCT_BUNDLE_IDENTIFIER = com.azure.communication.AzureCommunicationChat;
 				PRODUCT_NAME = "$(TARGET_NAME:c99extidentifier)";
