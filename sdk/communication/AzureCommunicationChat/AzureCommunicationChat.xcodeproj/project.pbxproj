--- conflicted
+++ resolved
@@ -26,11 +26,8 @@
 		D10C3BDA25A66D4D00A181E3 /* listThreads.json in Resources */ = {isa = PBXBuildFile; fileRef = D10C3BD925A66D4D00A181E3 /* listThreads.json */; };
 		D110F507258D603F001FA3CD /* AzureCommunication.framework in Frameworks */ = {isa = PBXBuildFile; fileRef = D110F506258D603F001FA3CD /* AzureCommunication.framework */; };
 		D110F50A258D604B001FA3CD /* AzureCore.framework in Frameworks */ = {isa = PBXBuildFile; fileRef = D110F509258D604B001FA3CD /* AzureCore.framework */; };
-<<<<<<< HEAD
-=======
 		D110F50C258D6053001FA3CD /* Pods_AzureCommunicationChat.framework in Frameworks */ = {isa = PBXBuildFile; fileRef = D110F50B258D6053001FA3CD /* Pods_AzureCommunicationChat.framework */; };
 		D13CE65125BFB6D700415467 /* listReadReceipts.json in Resources */ = {isa = PBXBuildFile; fileRef = D13CE64E25BFB69100415467 /* listReadReceipts.json */; };
->>>>>>> 3af679ca
 		D1565C71256DB74900AF45F8 /* ChatClient.swift in Sources */ = {isa = PBXBuildFile; fileRef = D1565C70256DB74900AF45F8 /* ChatClient.swift */; };
 		D1565C74256DB76C00AF45F8 /* ChatThreadClient.swift in Sources */ = {isa = PBXBuildFile; fileRef = D1565C73256DB76C00AF45F8 /* ChatThreadClient.swift */; };
 		D15E98FA25B7C80C00E63DB2 /* AzureCommunicationChatClient.swift in Sources */ = {isa = PBXBuildFile; fileRef = D15E98CA25B7C80C00E63DB2 /* AzureCommunicationChatClient.swift */; };
@@ -151,11 +148,8 @@
 		D10C3BD925A66D4D00A181E3 /* listThreads.json */ = {isa = PBXFileReference; fileEncoding = 4; lastKnownFileType = text.json; path = listThreads.json; sourceTree = "<group>"; };
 		D110F506258D603F001FA3CD /* AzureCommunication.framework */ = {isa = PBXFileReference; explicitFileType = wrapper.framework; path = AzureCommunication.framework; sourceTree = BUILT_PRODUCTS_DIR; };
 		D110F509258D604B001FA3CD /* AzureCore.framework */ = {isa = PBXFileReference; explicitFileType = wrapper.framework; path = AzureCore.framework; sourceTree = BUILT_PRODUCTS_DIR; };
-<<<<<<< HEAD
-=======
 		D110F50B258D6053001FA3CD /* Pods_AzureCommunicationChat.framework */ = {isa = PBXFileReference; explicitFileType = wrapper.framework; path = Pods_AzureCommunicationChat.framework; sourceTree = BUILT_PRODUCTS_DIR; };
 		D13CE64E25BFB69100415467 /* listReadReceipts.json */ = {isa = PBXFileReference; fileEncoding = 4; lastKnownFileType = text.json; path = listReadReceipts.json; sourceTree = "<group>"; };
->>>>>>> 3af679ca
 		D1565C70256DB74900AF45F8 /* ChatClient.swift */ = {isa = PBXFileReference; lastKnownFileType = sourcecode.swift; path = ChatClient.swift; sourceTree = "<group>"; };
 		D1565C73256DB76C00AF45F8 /* ChatThreadClient.swift */ = {isa = PBXFileReference; lastKnownFileType = sourcecode.swift; path = ChatThreadClient.swift; sourceTree = "<group>"; };
 		D15E98CA25B7C80C00E63DB2 /* AzureCommunicationChatClient.swift */ = {isa = PBXFileReference; fileEncoding = 4; lastKnownFileType = sourcecode.swift; path = AzureCommunicationChatClient.swift; sourceTree = "<group>"; };
@@ -485,11 +479,8 @@
 			children = (
 				D1565C70256DB74900AF45F8 /* ChatClient.swift */,
 				D1565C73256DB76C00AF45F8 /* ChatThreadClient.swift */,
-<<<<<<< HEAD
 				D5DB49A225C005C0003396EB /* signaling */,
-=======
 				D16C802B25BA0A0F00C42803 /* Models */,
->>>>>>> 3af679ca
 				D15E98C925B7C80C00E63DB2 /* Generated */,
 				D1E3568B257EBA1800E66A66 /* Swagger */,
 			);
