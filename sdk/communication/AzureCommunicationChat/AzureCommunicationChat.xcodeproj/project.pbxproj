// !$*UTF8*$!
{
	archiveVersion = 1;
	classes = {
	};
	objectVersion = 52;
	objects = {

/* Begin PBXBuildFile section */
		0A1982DA26829E7C00B7F3A2 /* test-settings.plist in Resources */ = {isa = PBXBuildFile; fileRef = 0AE5BA04267D19BE006B93B7 /* test-settings.plist */; };
		0A1982DB26829E7D00B7F3A2 /* test-settings.plist in Resources */ = {isa = PBXBuildFile; fileRef = 0AE5BA04267D19BE006B93B7 /* test-settings.plist */; };
		0A1982DC2682A2DB00B7F3A2 /* TestSettings.swift in Sources */ = {isa = PBXBuildFile; fileRef = 0AE5BA06267D25AD006B93B7 /* TestSettings.swift */; };
		0A1E7594267003A000054F60 /* ChatClientDVRTests.swift in Sources */ = {isa = PBXBuildFile; fileRef = 0A1E7593267003A000054F60 /* ChatClientDVRTests.swift */; };
		0A1E759A26700C1E00054F60 /* AzureTest.framework in Frameworks */ = {isa = PBXBuildFile; fileRef = 0A1E75972670077800054F60 /* AzureTest.framework */; };
		0A68BF762656EED6004A7E3D /* ChatError.swift in Sources */ = {isa = PBXBuildFile; fileRef = 0A68BF752656EED6004A7E3D /* ChatError.swift */; };
		0A68BF782658747C004A7E3D /* AzureCommunicationChatClientOptions.swift in Sources */ = {isa = PBXBuildFile; fileRef = 0A68BF772658747C004A7E3D /* AzureCommunicationChatClientOptions.swift */; };
		0A6A542326867D21001006AF /* Trouter.xcframework in Frameworks */ = {isa = PBXBuildFile; fileRef = 0A6A542226867D21001006AF /* Trouter.xcframework */; };
<<<<<<< HEAD
		0A6A5455268BAC57001006AF /* test_CreateThread_WithoutParticipants.json in Resources */ = {isa = PBXBuildFile; fileRef = 0A6A5453268BAB8B001006AF /* test_CreateThread_WithoutParticipants.json */; };
		0A6A5457268BAC5D001006AF /* test_ListThreads_ReturnsChatThreadItems.json in Resources */ = {isa = PBXBuildFile; fileRef = 0A6A5454268BAB8B001006AF /* test_ListThreads_ReturnsChatThreadItems.json */; };
=======
>>>>>>> 197ea86f
		0A8B9FF3264C6D2C009C24B0 /* ChatClientInternal.swift in Sources */ = {isa = PBXBuildFile; fileRef = 0A8B9FF2264C6D2C009C24B0 /* ChatClientInternal.swift */; };
		0AE5BA07267D25AD006B93B7 /* TestSettings.swift in Sources */ = {isa = PBXBuildFile; fileRef = 0AE5BA06267D25AD006B93B7 /* TestSettings.swift */; };
		0E5C83242667561B00F7D58F /* TrouterEvent.swift in Sources */ = {isa = PBXBuildFile; fileRef = 0E5C83232667561B00F7D58F /* TrouterEvent.swift */; };
		0EDC08922640892B004CA84B /* SendTypingNotificationOptions.swift in Sources */ = {isa = PBXBuildFile; fileRef = 0EDC08812640892A004CA84B /* SendTypingNotificationOptions.swift */; };
		0EDC08932640892B004CA84B /* CreateChatThreadOptions.swift in Sources */ = {isa = PBXBuildFile; fileRef = 0EDC08822640892A004CA84B /* CreateChatThreadOptions.swift */; };
		0EDC08942640892B004CA84B /* ListChatReadReceiptsOptions.swift in Sources */ = {isa = PBXBuildFile; fileRef = 0EDC08832640892A004CA84B /* ListChatReadReceiptsOptions.swift */; };
		0EDC08952640892B004CA84B /* UpdateChatMessageOptions.swift in Sources */ = {isa = PBXBuildFile; fileRef = 0EDC08842640892A004CA84B /* UpdateChatMessageOptions.swift */; };
		0EDC08962640892B004CA84B /* SendChatMessageOptions.swift in Sources */ = {isa = PBXBuildFile; fileRef = 0EDC08852640892A004CA84B /* SendChatMessageOptions.swift */; };
		0EDC08972640892B004CA84B /* GetChatThreadPropertiesOptions.swift in Sources */ = {isa = PBXBuildFile; fileRef = 0EDC08862640892A004CA84B /* GetChatThreadPropertiesOptions.swift */; };
		0EDC08982640892B004CA84B /* ListChatParticipantsOptions.swift in Sources */ = {isa = PBXBuildFile; fileRef = 0EDC08872640892A004CA84B /* ListChatParticipantsOptions.swift */; };
		0EDC089A2640892B004CA84B /* GetChatMessageOptions.swift in Sources */ = {isa = PBXBuildFile; fileRef = 0EDC08892640892A004CA84B /* GetChatMessageOptions.swift */; };
		0EDC089B2640892B004CA84B /* ListChatMessagesOptions.swift in Sources */ = {isa = PBXBuildFile; fileRef = 0EDC088A2640892B004CA84B /* ListChatMessagesOptions.swift */; };
		0EDC089C2640892B004CA84B /* DeleteChatThreadOptions.swift in Sources */ = {isa = PBXBuildFile; fileRef = 0EDC088B2640892B004CA84B /* DeleteChatThreadOptions.swift */; };
		0EDC089D2640892B004CA84B /* ListChatThreadsOptions.swift in Sources */ = {isa = PBXBuildFile; fileRef = 0EDC088C2640892B004CA84B /* ListChatThreadsOptions.swift */; };
		0EDC089E2640892B004CA84B /* AddChatParticipantsOptions.swift in Sources */ = {isa = PBXBuildFile; fileRef = 0EDC088D2640892B004CA84B /* AddChatParticipantsOptions.swift */; };
		0EDC089F2640892B004CA84B /* DeleteChatMessageOptions.swift in Sources */ = {isa = PBXBuildFile; fileRef = 0EDC088E2640892B004CA84B /* DeleteChatMessageOptions.swift */; };
		0EDC08A02640892B004CA84B /* RemoveChatParticipantOptions.swift in Sources */ = {isa = PBXBuildFile; fileRef = 0EDC088F2640892B004CA84B /* RemoveChatParticipantOptions.swift */; };
		0EDC08A12640892B004CA84B /* SendChatReadReceiptOptions.swift in Sources */ = {isa = PBXBuildFile; fileRef = 0EDC08902640892B004CA84B /* SendChatReadReceiptOptions.swift */; };
		0EDC08A22640892B004CA84B /* UpdateChatThreadPropertiesOptions.swift in Sources */ = {isa = PBXBuildFile; fileRef = 0EDC08912640892B004CA84B /* UpdateChatThreadPropertiesOptions.swift */; };
<<<<<<< HEAD
		1BFFFFA3D6AB3883536A8836 /* Pods_AzureCommunicationChat.framework in Frameworks */ = {isa = PBXBuildFile; fileRef = 57BE2A40F0A3AA8D022BAD0F /* Pods_AzureCommunicationChat.framework */; };
		67AF2DD80FB3A3BE62D3A052 /* Pods_AzureCommunicationChatTests.framework in Frameworks */ = {isa = PBXBuildFile; fileRef = F299C5DDF75561133016BAD1 /* Pods_AzureCommunicationChatTests.framework */; };
=======
		12D6B4896157F74B8AA686B1 /* Pods_AzureCommunicationChatTests.framework in Frameworks */ = {isa = PBXBuildFile; fileRef = EA55FCB9FB58BAE327C97579 /* Pods_AzureCommunicationChatTests.framework */; };
		826430C6A8104690F1F5DD05 /* Pods_AzureCommunicationChat.framework in Frameworks */ = {isa = PBXBuildFile; fileRef = F6C8A0BDD521FD8ECD116120 /* Pods_AzureCommunicationChat.framework */; };
>>>>>>> 197ea86f
		8840449825D5FA6300A194DC /* IdentifierSerializer.swift in Sources */ = {isa = PBXBuildFile; fileRef = 8840449725D5FA6200A194DC /* IdentifierSerializer.swift */; };
		88D37B8F25D60CCD004F3699 /* MicrosoftTeamsUserIdentifierModel.swift in Sources */ = {isa = PBXBuildFile; fileRef = 88D37B8B25D60CCD004F3699 /* MicrosoftTeamsUserIdentifierModel.swift */; };
		88D37B9025D60CCD004F3699 /* CommunicationUserIdentifierModel.swift in Sources */ = {isa = PBXBuildFile; fileRef = 88D37B8C25D60CCD004F3699 /* CommunicationUserIdentifierModel.swift */; };
		88D37B9125D60CCD004F3699 /* PhoneNumberIdentifierModel.swift in Sources */ = {isa = PBXBuildFile; fileRef = 88D37B8D25D60CCD004F3699 /* PhoneNumberIdentifierModel.swift */; };
		88F361162630EB7200A895D1 /* AzureCommunicationCommon.framework in Frameworks */ = {isa = PBXBuildFile; fileRef = 88F361152630EB7200A895D1 /* AzureCommunicationCommon.framework */; };
		D10458A725EEA47800B3EB6D /* CommunicationSignalingClient.swift in Sources */ = {isa = PBXBuildFile; fileRef = D10458A125EEA47800B3EB6D /* CommunicationSignalingClient.swift */; };
		D10458A825EEA47800B3EB6D /* TrouterEventUtil.swift in Sources */ = {isa = PBXBuildFile; fileRef = D10458A225EEA47800B3EB6D /* TrouterEventUtil.swift */; };
		D10C3BCE25A63F7800A181E3 /* listParticipants.json in Resources */ = {isa = PBXBuildFile; fileRef = D10C3BCD25A63F7800A181E3 /* listParticipants.json */; };
		D10C3BD425A660AF00A181E3 /* listMessages.json in Resources */ = {isa = PBXBuildFile; fileRef = D10C3BD325A660AF00A181E3 /* listMessages.json */; };
		D10C3BDA25A66D4D00A181E3 /* listThreads.json in Resources */ = {isa = PBXBuildFile; fileRef = D10C3BD925A66D4D00A181E3 /* listThreads.json */; };
		D110F50A258D604B001FA3CD /* AzureCore.framework in Frameworks */ = {isa = PBXBuildFile; fileRef = D110F509258D604B001FA3CD /* AzureCore.framework */; };
		D13CE65125BFB6D700415467 /* listReadReceipts.json in Resources */ = {isa = PBXBuildFile; fileRef = D13CE64E25BFB69100415467 /* listReadReceipts.json */; };
		D147E62D25CE242C001CFB5D /* AzureCommunicationChat.framework in Frameworks */ = {isa = PBXBuildFile; fileRef = "AzureCommunicationChat::AzureCommunicationChat::Product" /* AzureCommunicationChat.framework */; };
		D147E63925CE244A001CFB5D /* ChatClientUnitTests.swift in Sources */ = {isa = PBXBuildFile; fileRef = 0ECA8CD1258181A5006760F7 /* ChatClientUnitTests.swift */; };
		D147E64025CE244F001CFB5D /* ChatThreadClientUnitTests.swift in Sources */ = {isa = PBXBuildFile; fileRef = 0ECA8D08258432DC006760F7 /* ChatThreadClientUnitTests.swift */; };
		D147E65225CE246B001CFB5D /* ListReadReceiptResponse.json in Resources */ = {isa = PBXBuildFile; fileRef = 0ECA8D2E25889619006760F7 /* ListReadReceiptResponse.json */; };
		D147E65925CE246E001CFB5D /* AddParticipantResponse.json in Resources */ = {isa = PBXBuildFile; fileRef = 0ECA8D28258892CD006760F7 /* AddParticipantResponse.json */; };
		D147E66025CE2470001CFB5D /* ListParticipantsResponse.json in Resources */ = {isa = PBXBuildFile; fileRef = 0ECA8D2225888DD8006760F7 /* ListParticipantsResponse.json */; };
		D147E66725CE2473001CFB5D /* ListMessagesResponse.json in Resources */ = {isa = PBXBuildFile; fileRef = 0ECA8D1C258887D3006760F7 /* ListMessagesResponse.json */; };
		D147E66E25CE2476001CFB5D /* GetMessageResponse.json in Resources */ = {isa = PBXBuildFile; fileRef = 0ECA8D1625888667006760F7 /* GetMessageResponse.json */; };
		D147E67525CE2478001CFB5D /* NoContent.json in Resources */ = {isa = PBXBuildFile; fileRef = 0ECA8D0E25888515006760F7 /* NoContent.json */; };
		D147E67C25CE247B001CFB5D /* SendMessageResponse.json in Resources */ = {isa = PBXBuildFile; fileRef = 0ECA8D0F25888515006760F7 /* SendMessageResponse.json */; };
		D147E68325CE247D001CFB5D /* ListThreadsResponse.json in Resources */ = {isa = PBXBuildFile; fileRef = 0ECA8CF02582A633006760F7 /* ListThreadsResponse.json */; };
		D147E68A25CE2480001CFB5D /* UnauthorizedError.json in Resources */ = {isa = PBXBuildFile; fileRef = 0ECA8CEA2582A52D006760F7 /* UnauthorizedError.json */; };
		D147E69125CE2482001CFB5D /* GetThreadResponse.json in Resources */ = {isa = PBXBuildFile; fileRef = 0ECA8CDE258188D0006760F7 /* GetThreadResponse.json */; };
		D147E69825CE2485001CFB5D /* CreateThreadResponse.json in Resources */ = {isa = PBXBuildFile; fileRef = D1BA104525807B0B00CA7130 /* CreateThreadResponse.json */; };
		D14DBCFB260EACEA005C9C43 /* TrouterNotificationPayload.swift in Sources */ = {isa = PBXBuildFile; fileRef = D10458A325EEA47800B3EB6D /* TrouterNotificationPayload.swift */; };
		D14DBCFF260EACED005C9C43 /* TrouterSettings.swift in Sources */ = {isa = PBXBuildFile; fileRef = D10458A425EEA47800B3EB6D /* TrouterSettings.swift */; };
		D14DBD00260EACF0005C9C43 /* ChatEvent.swift in Sources */ = {isa = PBXBuildFile; fileRef = D10458A625EEA47800B3EB6D /* ChatEvent.swift */; };
		D1565C71256DB74900AF45F8 /* ChatClient.swift in Sources */ = {isa = PBXBuildFile; fileRef = D1565C70256DB74900AF45F8 /* ChatClient.swift */; };
		D1565C74256DB76C00AF45F8 /* ChatThreadClient.swift in Sources */ = {isa = PBXBuildFile; fileRef = D1565C73256DB76C00AF45F8 /* ChatThreadClient.swift */; };
		D15E990C25B7C80C00E63DB2 /* PatchUtil.swift in Sources */ = {isa = PBXBuildFile; fileRef = D15E98DE25B7C80C00E63DB2 /* PatchUtil.swift */; };
		D15E990D25B7C80C00E63DB2 /* Chat.swift in Sources */ = {isa = PBXBuildFile; fileRef = D15E98DF25B7C80C00E63DB2 /* Chat.swift */; };
		D15E991025B7C80C00E63DB2 /* SendChatMessageRequest.swift in Sources */ = {isa = PBXBuildFile; fileRef = D15E98E325B7C80C00E63DB2 /* SendChatMessageRequest.swift */; };
		D15E991425B7C80C00E63DB2 /* ChatMessagesCollection.swift in Sources */ = {isa = PBXBuildFile; fileRef = D15E98E725B7C80C00E63DB2 /* ChatMessagesCollection.swift */; };
		D15E991825B7C80C00E63DB2 /* CommunicationErrorResponse.swift in Sources */ = {isa = PBXBuildFile; fileRef = D15E98EB25B7C80C00E63DB2 /* CommunicationErrorResponse.swift */; };
		D15E991925B7C80C00E63DB2 /* Enumerations.swift in Sources */ = {isa = PBXBuildFile; fileRef = D15E98EC25B7C80C00E63DB2 /* Enumerations.swift */; };
		D15E991A25B7C80C00E63DB2 /* AddChatParticipantsResult.swift in Sources */ = {isa = PBXBuildFile; fileRef = D15E98ED25B7C80C00E63DB2 /* AddChatParticipantsResult.swift */; };
		D15E991B25B7C80C00E63DB2 /* ChatMessageReadReceiptsCollection.swift in Sources */ = {isa = PBXBuildFile; fileRef = D15E98EE25B7C80C00E63DB2 /* ChatMessageReadReceiptsCollection.swift */; };
		D15E992025B7C80C00E63DB2 /* SendReadReceiptRequest.swift in Sources */ = {isa = PBXBuildFile; fileRef = D15E98F325B7C80C00E63DB2 /* SendReadReceiptRequest.swift */; };
		D15E992225B7C80C00E63DB2 /* SendChatMessageResult.swift in Sources */ = {isa = PBXBuildFile; fileRef = D15E98F525B7C80C00E63DB2 /* SendChatMessageResult.swift */; };
		D15E992525B7C80C00E63DB2 /* ChatParticipantsCollection.swift in Sources */ = {isa = PBXBuildFile; fileRef = D15E98F825B7C80C00E63DB2 /* ChatParticipantsCollection.swift */; };
		D16C802D25BA0A2400C42803 /* ChatMessage.swift in Sources */ = {isa = PBXBuildFile; fileRef = D16C802C25BA0A2400C42803 /* ChatMessage.swift */; };
		D16C803325BA0AE400C42803 /* ChatThreadProperties.swift in Sources */ = {isa = PBXBuildFile; fileRef = D16C803225BA0AE400C42803 /* ChatThreadProperties.swift */; };
		D16C803725BA0AFE00C42803 /* ChatParticipant.swift in Sources */ = {isa = PBXBuildFile; fileRef = D16C803625BA0AFE00C42803 /* ChatParticipant.swift */; };
		D16C803B25BA0B0E00C42803 /* ChatMessageReadReceipt.swift in Sources */ = {isa = PBXBuildFile; fileRef = D16C803A25BA0B0E00C42803 /* ChatMessageReadReceipt.swift */; };
		D16C803F25BA0B5200C42803 /* ChatMessageContent.swift in Sources */ = {isa = PBXBuildFile; fileRef = D16C803E25BA0B5200C42803 /* ChatMessageContent.swift */; };
		D16C804325BA402100C42803 /* CreateChatThreadRequest.swift in Sources */ = {isa = PBXBuildFile; fileRef = D16C804225BA402100C42803 /* CreateChatThreadRequest.swift */; };
		D16C804725BA406D00C42803 /* CreateChatThreadResult.swift in Sources */ = {isa = PBXBuildFile; fileRef = D16C804625BA406D00C42803 /* CreateChatThreadResult.swift */; };
		D17C7B2F25FBF4AE007AD39B /* ChatThread.swift in Sources */ = {isa = PBXBuildFile; fileRef = D17C7B2E25FBF4AE007AD39B /* ChatThread.swift */; };
		D17C7B5A25FBF4D5007AD39B /* ChatThreadsItemCollection.swift in Sources */ = {isa = PBXBuildFile; fileRef = D17C7B5025FBF4D5007AD39B /* ChatThreadsItemCollection.swift */; };
		D17C7B5B25FBF4D5007AD39B /* CreateChatThreadRequestInternal.swift in Sources */ = {isa = PBXBuildFile; fileRef = D17C7B5125FBF4D5007AD39B /* CreateChatThreadRequestInternal.swift */; };
		D17C7B5D25FBF4D5007AD39B /* CreateChatThreadResultInternal.swift in Sources */ = {isa = PBXBuildFile; fileRef = D17C7B5325FBF4D5007AD39B /* CreateChatThreadResultInternal.swift */; };
		D17C7B5E25FBF4D5007AD39B /* ChatParticipantInternal.swift in Sources */ = {isa = PBXBuildFile; fileRef = D17C7B5425FBF4D5007AD39B /* ChatParticipantInternal.swift */; };
		D17C7B5F25FBF4D5007AD39B /* ChatMessageInternal.swift in Sources */ = {isa = PBXBuildFile; fileRef = D17C7B5525FBF4D5007AD39B /* ChatMessageInternal.swift */; };
		D17C7B6025FBF4D5007AD39B /* ChatMessageReadReceiptInternal.swift in Sources */ = {isa = PBXBuildFile; fileRef = D17C7B5625FBF4D5007AD39B /* ChatMessageReadReceiptInternal.swift */; };
		D17C7B6125FBF4D5007AD39B /* ChatThreadPropertiesInternal.swift in Sources */ = {isa = PBXBuildFile; fileRef = D17C7B5725FBF4D5007AD39B /* ChatThreadPropertiesInternal.swift */; };
		D17C7B6225FBF4D5007AD39B /* ChatThreadItem.swift in Sources */ = {isa = PBXBuildFile; fileRef = D17C7B5825FBF4D5007AD39B /* ChatThreadItem.swift */; };
		D17C7B6325FBF4D5007AD39B /* ChatMessageContentInternal.swift in Sources */ = {isa = PBXBuildFile; fileRef = D17C7B5925FBF4D5007AD39B /* ChatMessageContentInternal.swift */; };
		D187D9B126151DB900C233B7 /* IdentifierSerializerTests.swift in Sources */ = {isa = PBXBuildFile; fileRef = 8840448725D5DD7900A194DC /* IdentifierSerializerTests.swift */; };
		D197C5DF260E82F80049718B /* TokenCredentialAdapter.swift in Sources */ = {isa = PBXBuildFile; fileRef = 889FF7C9260516FA00722630 /* TokenCredentialAdapter.swift */; };
		D1AEA09C2608EE3700849D5C /* Util.swift in Sources */ = {isa = PBXBuildFile; fileRef = D1CD93AC258D6C2500409613 /* Util.swift */; };
		D1B7EB06257F0D20004F384A /* AzureCommunicationChat.framework in Frameworks */ = {isa = PBXBuildFile; fileRef = "AzureCommunicationChat::AzureCommunicationChat::Product" /* AzureCommunicationChat.framework */; };
		D1CD93A2258D6BC700409613 /* ChatClientTests.swift in Sources */ = {isa = PBXBuildFile; fileRef = D1CD93A1258D6BC700409613 /* ChatClientTests.swift */; };
		D1CD93A8258D6BDC00409613 /* ChatThreadClientTests.swift in Sources */ = {isa = PBXBuildFile; fileRef = D1CD93A7258D6BDC00409613 /* ChatThreadClientTests.swift */; };
		D1CD93AD258D6C2500409613 /* Util.swift in Sources */ = {isa = PBXBuildFile; fileRef = D1CD93AC258D6C2500409613 /* Util.swift */; };
		D1CD93BE258D6E6200409613 /* addParticipants.json in Resources */ = {isa = PBXBuildFile; fileRef = D1CD93BD258D6E6200409613 /* addParticipants.json */; };
		D1CD93C4258D6E7300409613 /* createThread.json in Resources */ = {isa = PBXBuildFile; fileRef = D1CD93C3258D6E7300409613 /* createThread.json */; };
		D1CD93C8258D6E8F00409613 /* deleteMessage.json in Resources */ = {isa = PBXBuildFile; fileRef = D1CD93C7258D6E8F00409613 /* deleteMessage.json */; };
		D1CD93CC258D6E9E00409613 /* deleteThread.json in Resources */ = {isa = PBXBuildFile; fileRef = D1CD93CB258D6E9E00409613 /* deleteThread.json */; };
		D1CD93D0258D6EAB00409613 /* getThread.json in Resources */ = {isa = PBXBuildFile; fileRef = D1CD93CF258D6EAB00409613 /* getThread.json */; };
		D1CD93D8258D6ECD00409613 /* removeParticipant.json in Resources */ = {isa = PBXBuildFile; fileRef = D1CD93D7258D6ECD00409613 /* removeParticipant.json */; };
		D1CD93DC258D6EDA00409613 /* sendMessage.json in Resources */ = {isa = PBXBuildFile; fileRef = D1CD93DB258D6EDA00409613 /* sendMessage.json */; };
		D1CD93E0258D6EEA00409613 /* sendReadReceipt.json in Resources */ = {isa = PBXBuildFile; fileRef = D1CD93DF258D6EEA00409613 /* sendReadReceipt.json */; };
		D1CD93E4258D6EF700409613 /* sendTypingNotification.json in Resources */ = {isa = PBXBuildFile; fileRef = D1CD93E3258D6EF700409613 /* sendTypingNotification.json */; };
		D1CD93E8258D6F0600409613 /* updateMessage.json in Resources */ = {isa = PBXBuildFile; fileRef = D1CD93E7258D6F0600409613 /* updateMessage.json */; };
		D1CD93EC258D6F1300409613 /* updateTopic.json in Resources */ = {isa = PBXBuildFile; fileRef = D1CD93EB258D6F1300409613 /* updateTopic.json */; };
<<<<<<< HEAD
		E10421A4F0CAF09486FC10EE /* Pods_AzureCommunicationChatUnitTests.framework in Frameworks */ = {isa = PBXBuildFile; fileRef = 32132445D2CE600C29263DA8 /* Pods_AzureCommunicationChatUnitTests.framework */; };
=======
		D1CF1A882697C95500F7EB1A /* UpdateChatMessageRequest.swift in Sources */ = {isa = PBXBuildFile; fileRef = D1CF1A872697C95500F7EB1A /* UpdateChatMessageRequest.swift */; };
		D1F16FA72697B200005606C3 /* UpdateChatThreadRequestInternal.swift in Sources */ = {isa = PBXBuildFile; fileRef = D1F16FA32697B200005606C3 /* UpdateChatThreadRequestInternal.swift */; };
		D1F16FA82697B200005606C3 /* AddChatParticipantsRequestInternal.swift in Sources */ = {isa = PBXBuildFile; fileRef = D1F16FA42697B200005606C3 /* AddChatParticipantsRequestInternal.swift */; };
		D1F16FA92697B200005606C3 /* CommunicationIdentifierModelInternal.swift in Sources */ = {isa = PBXBuildFile; fileRef = D1F16FA52697B200005606C3 /* CommunicationIdentifierModelInternal.swift */; };
		D56B96117CC0DBAC8167088A /* Pods_AzureCommunicationChatUnitTests.framework in Frameworks */ = {isa = PBXBuildFile; fileRef = C53A93628463638BD2194963 /* Pods_AzureCommunicationChatUnitTests.framework */; };
>>>>>>> 197ea86f
/* End PBXBuildFile section */

/* Begin PBXContainerItemProxy section */
		D147E62E25CE242C001CFB5D /* PBXContainerItemProxy */ = {
			isa = PBXContainerItemProxy;
			containerPortal = OBJ_1 /* Project object */;
			proxyType = 1;
			remoteGlobalIDString = "AzureCommunicationChat::AzureCommunicationChat";
			remoteInfo = AzureCommunicationChat;
		};
		D1CD936C258D688D00409613 /* PBXContainerItemProxy */ = {
			isa = PBXContainerItemProxy;
			containerPortal = OBJ_1 /* Project object */;
			proxyType = 1;
			remoteGlobalIDString = "AzureCommunicationChat::AzureCommunicationChat";
			remoteInfo = AzureCommunicationChat;
		};
/* End PBXContainerItemProxy section */

<<<<<<< HEAD
=======
/* Begin PBXCopyFilesBuildPhase section */
		88F361182630EB7200A895D1 /* Embed Frameworks */ = {
			isa = PBXCopyFilesBuildPhase;
			buildActionMask = 2147483647;
			dstPath = "";
			dstSubfolderSpec = 10;
			files = (
				88F361172630EB7200A895D1 /* AzureCommunicationCommon.framework in Embed Frameworks */,
			);
			name = "Embed Frameworks";
			runOnlyForDeploymentPostprocessing = 0;
		};
/* End PBXCopyFilesBuildPhase section */

>>>>>>> 197ea86f
/* Begin PBXFileReference section */
		04B336EEF1E42CCE389E4935 /* Pods-AzureCommunicationChat.release.xcconfig */ = {isa = PBXFileReference; includeInIndex = 1; lastKnownFileType = text.xcconfig; name = "Pods-AzureCommunicationChat.release.xcconfig"; path = "Target Support Files/Pods-AzureCommunicationChat/Pods-AzureCommunicationChat.release.xcconfig"; sourceTree = "<group>"; };
		0A10411325D306B3008E472E /* Info.plist */ = {isa = PBXFileReference; fileEncoding = 4; lastKnownFileType = text.plist.xml; path = Info.plist; sourceTree = "<group>"; };
		0A1E7593267003A000054F60 /* ChatClientDVRTests.swift */ = {isa = PBXFileReference; lastKnownFileType = sourcecode.swift; path = ChatClientDVRTests.swift; sourceTree = "<group>"; };
		0A1E75972670077800054F60 /* AzureTest.framework */ = {isa = PBXFileReference; explicitFileType = wrapper.framework; path = AzureTest.framework; sourceTree = BUILT_PRODUCTS_DIR; };
		0A5DCA302620F95E00A9ABF3 /* AzureCommunicationChat.podspec.json */ = {isa = PBXFileReference; lastKnownFileType = text.json; path = AzureCommunicationChat.podspec.json; sourceTree = "<group>"; };
		0A5DCA322620F99400A9ABF3 /* Package.swift */ = {isa = PBXFileReference; lastKnownFileType = sourcecode.swift; path = Package.swift; sourceTree = "<group>"; };
		0A5DCA352620FB7200A9ABF3 /* CHANGELOG.md */ = {isa = PBXFileReference; lastKnownFileType = net.daringfireball.markdown; path = CHANGELOG.md; sourceTree = "<group>"; };
		0A68BF752656EED6004A7E3D /* ChatError.swift */ = {isa = PBXFileReference; fileEncoding = 4; lastKnownFileType = sourcecode.swift; path = ChatError.swift; sourceTree = "<group>"; };
		0A68BF772658747C004A7E3D /* AzureCommunicationChatClientOptions.swift */ = {isa = PBXFileReference; fileEncoding = 4; lastKnownFileType = sourcecode.swift; path = AzureCommunicationChatClientOptions.swift; sourceTree = "<group>"; };
		0A6A542226867D21001006AF /* Trouter.xcframework */ = {isa = PBXFileReference; lastKnownFileType = wrapper.xcframework; name = Trouter.xcframework; path = ../../../Pods/Trouter/Trouter.xcframework; sourceTree = "<group>"; };
		0A6A5453268BAB8B001006AF /* test_CreateThread_WithoutParticipants.json */ = {isa = PBXFileReference; fileEncoding = 4; lastKnownFileType = text.json; path = test_CreateThread_WithoutParticipants.json; sourceTree = "<group>"; };
		0A6A5454268BAB8B001006AF /* test_ListThreads_ReturnsChatThreadItems.json */ = {isa = PBXFileReference; fileEncoding = 4; lastKnownFileType = text.json; path = test_ListThreads_ReturnsChatThreadItems.json; sourceTree = "<group>"; };
		0A8B9FF2264C6D2C009C24B0 /* ChatClientInternal.swift */ = {isa = PBXFileReference; fileEncoding = 4; lastKnownFileType = sourcecode.swift; path = ChatClientInternal.swift; sourceTree = "<group>"; };
		0AE5BA04267D19BE006B93B7 /* test-settings.plist */ = {isa = PBXFileReference; fileEncoding = 4; lastKnownFileType = text.plist.xml; path = "test-settings.plist"; sourceTree = "<group>"; };
		0AE5BA06267D25AD006B93B7 /* TestSettings.swift */ = {isa = PBXFileReference; lastKnownFileType = sourcecode.swift; path = TestSettings.swift; sourceTree = "<group>"; };
		0E5C83232667561B00F7D58F /* TrouterEvent.swift */ = {isa = PBXFileReference; lastKnownFileType = sourcecode.swift; path = TrouterEvent.swift; sourceTree = "<group>"; };
		0ECA8CD1258181A5006760F7 /* ChatClientUnitTests.swift */ = {isa = PBXFileReference; fileEncoding = 4; lastKnownFileType = sourcecode.swift; path = ChatClientUnitTests.swift; sourceTree = "<group>"; };
		0ECA8CDE258188D0006760F7 /* GetThreadResponse.json */ = {isa = PBXFileReference; fileEncoding = 4; lastKnownFileType = text.json; path = GetThreadResponse.json; sourceTree = "<group>"; };
		0ECA8CEA2582A52D006760F7 /* UnauthorizedError.json */ = {isa = PBXFileReference; fileEncoding = 4; lastKnownFileType = text.json; path = UnauthorizedError.json; sourceTree = "<group>"; };
		0ECA8CF02582A633006760F7 /* ListThreadsResponse.json */ = {isa = PBXFileReference; fileEncoding = 4; lastKnownFileType = text.json; path = ListThreadsResponse.json; sourceTree = "<group>"; };
		0ECA8D08258432DC006760F7 /* ChatThreadClientUnitTests.swift */ = {isa = PBXFileReference; fileEncoding = 4; lastKnownFileType = sourcecode.swift; path = ChatThreadClientUnitTests.swift; sourceTree = "<group>"; };
		0ECA8D0E25888515006760F7 /* NoContent.json */ = {isa = PBXFileReference; fileEncoding = 4; lastKnownFileType = text.json; path = NoContent.json; sourceTree = "<group>"; };
		0ECA8D0F25888515006760F7 /* SendMessageResponse.json */ = {isa = PBXFileReference; fileEncoding = 4; lastKnownFileType = text.json; path = SendMessageResponse.json; sourceTree = "<group>"; };
		0ECA8D1625888667006760F7 /* GetMessageResponse.json */ = {isa = PBXFileReference; fileEncoding = 4; lastKnownFileType = text.json; path = GetMessageResponse.json; sourceTree = "<group>"; };
		0ECA8D1C258887D3006760F7 /* ListMessagesResponse.json */ = {isa = PBXFileReference; fileEncoding = 4; lastKnownFileType = text.json; path = ListMessagesResponse.json; sourceTree = "<group>"; };
		0ECA8D2225888DD8006760F7 /* ListParticipantsResponse.json */ = {isa = PBXFileReference; fileEncoding = 4; lastKnownFileType = text.json; path = ListParticipantsResponse.json; sourceTree = "<group>"; };
		0ECA8D28258892CD006760F7 /* AddParticipantResponse.json */ = {isa = PBXFileReference; fileEncoding = 4; lastKnownFileType = text.json; path = AddParticipantResponse.json; sourceTree = "<group>"; };
		0ECA8D2E25889619006760F7 /* ListReadReceiptResponse.json */ = {isa = PBXFileReference; fileEncoding = 4; lastKnownFileType = text.json; path = ListReadReceiptResponse.json; sourceTree = "<group>"; };
		0EDC08812640892A004CA84B /* SendTypingNotificationOptions.swift */ = {isa = PBXFileReference; fileEncoding = 4; lastKnownFileType = sourcecode.swift; path = SendTypingNotificationOptions.swift; sourceTree = "<group>"; };
		0EDC08822640892A004CA84B /* CreateChatThreadOptions.swift */ = {isa = PBXFileReference; fileEncoding = 4; lastKnownFileType = sourcecode.swift; path = CreateChatThreadOptions.swift; sourceTree = "<group>"; };
		0EDC08832640892A004CA84B /* ListChatReadReceiptsOptions.swift */ = {isa = PBXFileReference; fileEncoding = 4; lastKnownFileType = sourcecode.swift; path = ListChatReadReceiptsOptions.swift; sourceTree = "<group>"; };
		0EDC08842640892A004CA84B /* UpdateChatMessageOptions.swift */ = {isa = PBXFileReference; fileEncoding = 4; lastKnownFileType = sourcecode.swift; path = UpdateChatMessageOptions.swift; sourceTree = "<group>"; };
		0EDC08852640892A004CA84B /* SendChatMessageOptions.swift */ = {isa = PBXFileReference; fileEncoding = 4; lastKnownFileType = sourcecode.swift; path = SendChatMessageOptions.swift; sourceTree = "<group>"; };
		0EDC08862640892A004CA84B /* GetChatThreadPropertiesOptions.swift */ = {isa = PBXFileReference; fileEncoding = 4; lastKnownFileType = sourcecode.swift; path = GetChatThreadPropertiesOptions.swift; sourceTree = "<group>"; };
		0EDC08872640892A004CA84B /* ListChatParticipantsOptions.swift */ = {isa = PBXFileReference; fileEncoding = 4; lastKnownFileType = sourcecode.swift; path = ListChatParticipantsOptions.swift; sourceTree = "<group>"; };
		0EDC08892640892A004CA84B /* GetChatMessageOptions.swift */ = {isa = PBXFileReference; fileEncoding = 4; lastKnownFileType = sourcecode.swift; path = GetChatMessageOptions.swift; sourceTree = "<group>"; };
		0EDC088A2640892B004CA84B /* ListChatMessagesOptions.swift */ = {isa = PBXFileReference; fileEncoding = 4; lastKnownFileType = sourcecode.swift; path = ListChatMessagesOptions.swift; sourceTree = "<group>"; };
		0EDC088B2640892B004CA84B /* DeleteChatThreadOptions.swift */ = {isa = PBXFileReference; fileEncoding = 4; lastKnownFileType = sourcecode.swift; path = DeleteChatThreadOptions.swift; sourceTree = "<group>"; };
		0EDC088C2640892B004CA84B /* ListChatThreadsOptions.swift */ = {isa = PBXFileReference; fileEncoding = 4; lastKnownFileType = sourcecode.swift; path = ListChatThreadsOptions.swift; sourceTree = "<group>"; };
		0EDC088D2640892B004CA84B /* AddChatParticipantsOptions.swift */ = {isa = PBXFileReference; fileEncoding = 4; lastKnownFileType = sourcecode.swift; path = AddChatParticipantsOptions.swift; sourceTree = "<group>"; };
		0EDC088E2640892B004CA84B /* DeleteChatMessageOptions.swift */ = {isa = PBXFileReference; fileEncoding = 4; lastKnownFileType = sourcecode.swift; path = DeleteChatMessageOptions.swift; sourceTree = "<group>"; };
		0EDC088F2640892B004CA84B /* RemoveChatParticipantOptions.swift */ = {isa = PBXFileReference; fileEncoding = 4; lastKnownFileType = sourcecode.swift; path = RemoveChatParticipantOptions.swift; sourceTree = "<group>"; };
		0EDC08902640892B004CA84B /* SendChatReadReceiptOptions.swift */ = {isa = PBXFileReference; fileEncoding = 4; lastKnownFileType = sourcecode.swift; path = SendChatReadReceiptOptions.swift; sourceTree = "<group>"; };
		0EDC08912640892B004CA84B /* UpdateChatThreadPropertiesOptions.swift */ = {isa = PBXFileReference; fileEncoding = 4; lastKnownFileType = sourcecode.swift; path = UpdateChatThreadPropertiesOptions.swift; sourceTree = "<group>"; };
		2CB55B558C70B4045A54487D /* Pods-AzureCommunicationChatTests.debug.xcconfig */ = {isa = PBXFileReference; includeInIndex = 1; lastKnownFileType = text.xcconfig; name = "Pods-AzureCommunicationChatTests.debug.xcconfig"; path = "Target Support Files/Pods-AzureCommunicationChatTests/Pods-AzureCommunicationChatTests.debug.xcconfig"; sourceTree = "<group>"; };
		32132445D2CE600C29263DA8 /* Pods_AzureCommunicationChatUnitTests.framework */ = {isa = PBXFileReference; explicitFileType = wrapper.framework; includeInIndex = 0; path = Pods_AzureCommunicationChatUnitTests.framework; sourceTree = BUILT_PRODUCTS_DIR; };
		57BE2A40F0A3AA8D022BAD0F /* Pods_AzureCommunicationChat.framework */ = {isa = PBXFileReference; explicitFileType = wrapper.framework; includeInIndex = 0; path = Pods_AzureCommunicationChat.framework; sourceTree = BUILT_PRODUCTS_DIR; };
		81ACD2D328DC5DE8F0F90C92 /* Pods-AzureCommunicationChatUnitTests.debug.xcconfig */ = {isa = PBXFileReference; includeInIndex = 1; lastKnownFileType = text.xcconfig; name = "Pods-AzureCommunicationChatUnitTests.debug.xcconfig"; path = "Target Support Files/Pods-AzureCommunicationChatUnitTests/Pods-AzureCommunicationChatUnitTests.debug.xcconfig"; sourceTree = "<group>"; };
		8840448725D5DD7900A194DC /* IdentifierSerializerTests.swift */ = {isa = PBXFileReference; fileEncoding = 4; lastKnownFileType = sourcecode.swift; path = IdentifierSerializerTests.swift; sourceTree = "<group>"; };
		8840449725D5FA6200A194DC /* IdentifierSerializer.swift */ = {isa = PBXFileReference; fileEncoding = 4; lastKnownFileType = sourcecode.swift; path = IdentifierSerializer.swift; sourceTree = "<group>"; };
		889FF7C9260516FA00722630 /* TokenCredentialAdapter.swift */ = {isa = PBXFileReference; fileEncoding = 4; lastKnownFileType = sourcecode.swift; path = TokenCredentialAdapter.swift; sourceTree = "<group>"; };
		88D37B8B25D60CCD004F3699 /* MicrosoftTeamsUserIdentifierModel.swift */ = {isa = PBXFileReference; fileEncoding = 4; lastKnownFileType = sourcecode.swift; path = MicrosoftTeamsUserIdentifierModel.swift; sourceTree = "<group>"; };
		88D37B8C25D60CCD004F3699 /* CommunicationUserIdentifierModel.swift */ = {isa = PBXFileReference; fileEncoding = 4; lastKnownFileType = sourcecode.swift; path = CommunicationUserIdentifierModel.swift; sourceTree = "<group>"; };
		88D37B8D25D60CCD004F3699 /* PhoneNumberIdentifierModel.swift */ = {isa = PBXFileReference; fileEncoding = 4; lastKnownFileType = sourcecode.swift; path = PhoneNumberIdentifierModel.swift; sourceTree = "<group>"; };
		88F361152630EB7200A895D1 /* AzureCommunicationCommon.framework */ = {isa = PBXFileReference; explicitFileType = wrapper.framework; path = AzureCommunicationCommon.framework; sourceTree = BUILT_PRODUCTS_DIR; };
		8E5206D2E09378DA0F9FD0E4 /* Pods-AzureCommunicationChatTests.release.xcconfig */ = {isa = PBXFileReference; includeInIndex = 1; lastKnownFileType = text.xcconfig; name = "Pods-AzureCommunicationChatTests.release.xcconfig"; path = "Target Support Files/Pods-AzureCommunicationChatTests/Pods-AzureCommunicationChatTests.release.xcconfig"; sourceTree = "<group>"; };
		9FE998BEC9685C476F2AFD1C /* Pods-AzureCommunicationChat.debug.xcconfig */ = {isa = PBXFileReference; includeInIndex = 1; lastKnownFileType = text.xcconfig; name = "Pods-AzureCommunicationChat.debug.xcconfig"; path = "Target Support Files/Pods-AzureCommunicationChat/Pods-AzureCommunicationChat.debug.xcconfig"; sourceTree = "<group>"; };
		"AzureCommunicationChat::AzureCommunicationChat::Product" /* AzureCommunicationChat.framework */ = {isa = PBXFileReference; explicitFileType = wrapper.framework; path = AzureCommunicationChat.framework; sourceTree = BUILT_PRODUCTS_DIR; };
		C53A93628463638BD2194963 /* Pods_AzureCommunicationChatUnitTests.framework */ = {isa = PBXFileReference; explicitFileType = wrapper.framework; includeInIndex = 0; path = Pods_AzureCommunicationChatUnitTests.framework; sourceTree = BUILT_PRODUCTS_DIR; };
		D10458A125EEA47800B3EB6D /* CommunicationSignalingClient.swift */ = {isa = PBXFileReference; fileEncoding = 4; lastKnownFileType = sourcecode.swift; path = CommunicationSignalingClient.swift; sourceTree = "<group>"; };
		D10458A225EEA47800B3EB6D /* TrouterEventUtil.swift */ = {isa = PBXFileReference; fileEncoding = 4; lastKnownFileType = sourcecode.swift; path = TrouterEventUtil.swift; sourceTree = "<group>"; };
		D10458A325EEA47800B3EB6D /* TrouterNotificationPayload.swift */ = {isa = PBXFileReference; fileEncoding = 4; lastKnownFileType = sourcecode.swift; path = TrouterNotificationPayload.swift; sourceTree = "<group>"; };
		D10458A425EEA47800B3EB6D /* TrouterSettings.swift */ = {isa = PBXFileReference; fileEncoding = 4; lastKnownFileType = sourcecode.swift; path = TrouterSettings.swift; sourceTree = "<group>"; };
		D10458A625EEA47800B3EB6D /* ChatEvent.swift */ = {isa = PBXFileReference; fileEncoding = 4; lastKnownFileType = sourcecode.swift; path = ChatEvent.swift; sourceTree = "<group>"; };
		D10C3BCD25A63F7800A181E3 /* listParticipants.json */ = {isa = PBXFileReference; fileEncoding = 4; lastKnownFileType = text.json; path = listParticipants.json; sourceTree = "<group>"; };
		D10C3BD325A660AF00A181E3 /* listMessages.json */ = {isa = PBXFileReference; fileEncoding = 4; lastKnownFileType = text.json; path = listMessages.json; sourceTree = "<group>"; };
		D10C3BD925A66D4D00A181E3 /* listThreads.json */ = {isa = PBXFileReference; fileEncoding = 4; lastKnownFileType = text.json; path = listThreads.json; sourceTree = "<group>"; };
		D110F509258D604B001FA3CD /* AzureCore.framework */ = {isa = PBXFileReference; explicitFileType = wrapper.framework; path = AzureCore.framework; sourceTree = BUILT_PRODUCTS_DIR; };
		D13CE64E25BFB69100415467 /* listReadReceipts.json */ = {isa = PBXFileReference; fileEncoding = 4; lastKnownFileType = text.json; path = listReadReceipts.json; sourceTree = "<group>"; };
		D147E62825CE242C001CFB5D /* AzureCommunicationChatUnitTests.xctest */ = {isa = PBXFileReference; explicitFileType = wrapper.cfbundle; includeInIndex = 0; path = AzureCommunicationChatUnitTests.xctest; sourceTree = BUILT_PRODUCTS_DIR; };
		D1565C70256DB74900AF45F8 /* ChatClient.swift */ = {isa = PBXFileReference; lastKnownFileType = sourcecode.swift; path = ChatClient.swift; sourceTree = "<group>"; };
		D1565C73256DB76C00AF45F8 /* ChatThreadClient.swift */ = {isa = PBXFileReference; lastKnownFileType = sourcecode.swift; path = ChatThreadClient.swift; sourceTree = "<group>"; };
		D15E98DE25B7C80C00E63DB2 /* PatchUtil.swift */ = {isa = PBXFileReference; fileEncoding = 4; lastKnownFileType = sourcecode.swift; path = PatchUtil.swift; sourceTree = "<group>"; };
		D15E98DF25B7C80C00E63DB2 /* Chat.swift */ = {isa = PBXFileReference; fileEncoding = 4; lastKnownFileType = sourcecode.swift; path = Chat.swift; sourceTree = "<group>"; };
		D15E98E325B7C80C00E63DB2 /* SendChatMessageRequest.swift */ = {isa = PBXFileReference; fileEncoding = 4; lastKnownFileType = sourcecode.swift; path = SendChatMessageRequest.swift; sourceTree = "<group>"; };
		D15E98E725B7C80C00E63DB2 /* ChatMessagesCollection.swift */ = {isa = PBXFileReference; fileEncoding = 4; lastKnownFileType = sourcecode.swift; path = ChatMessagesCollection.swift; sourceTree = "<group>"; };
		D15E98EB25B7C80C00E63DB2 /* CommunicationErrorResponse.swift */ = {isa = PBXFileReference; fileEncoding = 4; lastKnownFileType = sourcecode.swift; path = CommunicationErrorResponse.swift; sourceTree = "<group>"; };
		D15E98EC25B7C80C00E63DB2 /* Enumerations.swift */ = {isa = PBXFileReference; fileEncoding = 4; lastKnownFileType = sourcecode.swift; path = Enumerations.swift; sourceTree = "<group>"; };
		D15E98ED25B7C80C00E63DB2 /* AddChatParticipantsResult.swift */ = {isa = PBXFileReference; fileEncoding = 4; lastKnownFileType = sourcecode.swift; path = AddChatParticipantsResult.swift; sourceTree = "<group>"; };
		D15E98EE25B7C80C00E63DB2 /* ChatMessageReadReceiptsCollection.swift */ = {isa = PBXFileReference; fileEncoding = 4; lastKnownFileType = sourcecode.swift; path = ChatMessageReadReceiptsCollection.swift; sourceTree = "<group>"; };
		D15E98F325B7C80C00E63DB2 /* SendReadReceiptRequest.swift */ = {isa = PBXFileReference; fileEncoding = 4; lastKnownFileType = sourcecode.swift; path = SendReadReceiptRequest.swift; sourceTree = "<group>"; };
		D15E98F525B7C80C00E63DB2 /* SendChatMessageResult.swift */ = {isa = PBXFileReference; fileEncoding = 4; lastKnownFileType = sourcecode.swift; path = SendChatMessageResult.swift; sourceTree = "<group>"; };
		D15E98F825B7C80C00E63DB2 /* ChatParticipantsCollection.swift */ = {isa = PBXFileReference; fileEncoding = 4; lastKnownFileType = sourcecode.swift; path = ChatParticipantsCollection.swift; sourceTree = "<group>"; };
		D16C802C25BA0A2400C42803 /* ChatMessage.swift */ = {isa = PBXFileReference; lastKnownFileType = sourcecode.swift; path = ChatMessage.swift; sourceTree = "<group>"; };
		D16C803225BA0AE400C42803 /* ChatThreadProperties.swift */ = {isa = PBXFileReference; lastKnownFileType = sourcecode.swift; path = ChatThreadProperties.swift; sourceTree = "<group>"; };
		D16C803625BA0AFE00C42803 /* ChatParticipant.swift */ = {isa = PBXFileReference; lastKnownFileType = sourcecode.swift; path = ChatParticipant.swift; sourceTree = "<group>"; };
		D16C803A25BA0B0E00C42803 /* ChatMessageReadReceipt.swift */ = {isa = PBXFileReference; lastKnownFileType = sourcecode.swift; path = ChatMessageReadReceipt.swift; sourceTree = "<group>"; };
		D16C803E25BA0B5200C42803 /* ChatMessageContent.swift */ = {isa = PBXFileReference; lastKnownFileType = sourcecode.swift; path = ChatMessageContent.swift; sourceTree = "<group>"; };
		D16C804225BA402100C42803 /* CreateChatThreadRequest.swift */ = {isa = PBXFileReference; lastKnownFileType = sourcecode.swift; path = CreateChatThreadRequest.swift; sourceTree = "<group>"; };
		D16C804625BA406D00C42803 /* CreateChatThreadResult.swift */ = {isa = PBXFileReference; lastKnownFileType = sourcecode.swift; path = CreateChatThreadResult.swift; sourceTree = "<group>"; };
		D17C7B2E25FBF4AE007AD39B /* ChatThread.swift */ = {isa = PBXFileReference; fileEncoding = 4; lastKnownFileType = sourcecode.swift; path = ChatThread.swift; sourceTree = "<group>"; };
		D17C7B5025FBF4D5007AD39B /* ChatThreadsItemCollection.swift */ = {isa = PBXFileReference; fileEncoding = 4; lastKnownFileType = sourcecode.swift; path = ChatThreadsItemCollection.swift; sourceTree = "<group>"; };
		D17C7B5125FBF4D5007AD39B /* CreateChatThreadRequestInternal.swift */ = {isa = PBXFileReference; fileEncoding = 4; lastKnownFileType = sourcecode.swift; path = CreateChatThreadRequestInternal.swift; sourceTree = "<group>"; };
		D17C7B5325FBF4D5007AD39B /* CreateChatThreadResultInternal.swift */ = {isa = PBXFileReference; fileEncoding = 4; lastKnownFileType = sourcecode.swift; path = CreateChatThreadResultInternal.swift; sourceTree = "<group>"; };
		D17C7B5425FBF4D5007AD39B /* ChatParticipantInternal.swift */ = {isa = PBXFileReference; fileEncoding = 4; lastKnownFileType = sourcecode.swift; path = ChatParticipantInternal.swift; sourceTree = "<group>"; };
		D17C7B5525FBF4D5007AD39B /* ChatMessageInternal.swift */ = {isa = PBXFileReference; fileEncoding = 4; lastKnownFileType = sourcecode.swift; path = ChatMessageInternal.swift; sourceTree = "<group>"; };
		D17C7B5625FBF4D5007AD39B /* ChatMessageReadReceiptInternal.swift */ = {isa = PBXFileReference; fileEncoding = 4; lastKnownFileType = sourcecode.swift; path = ChatMessageReadReceiptInternal.swift; sourceTree = "<group>"; };
		D17C7B5725FBF4D5007AD39B /* ChatThreadPropertiesInternal.swift */ = {isa = PBXFileReference; fileEncoding = 4; lastKnownFileType = sourcecode.swift; path = ChatThreadPropertiesInternal.swift; sourceTree = "<group>"; };
		D17C7B5825FBF4D5007AD39B /* ChatThreadItem.swift */ = {isa = PBXFileReference; fileEncoding = 4; lastKnownFileType = sourcecode.swift; path = ChatThreadItem.swift; sourceTree = "<group>"; };
		D17C7B5925FBF4D5007AD39B /* ChatMessageContentInternal.swift */ = {isa = PBXFileReference; fileEncoding = 4; lastKnownFileType = sourcecode.swift; path = ChatMessageContentInternal.swift; sourceTree = "<group>"; };
		D1B7EAED257F02FC004F384A /* AzureCommunicationChatTests.xctest */ = {isa = PBXFileReference; explicitFileType = wrapper.cfbundle; includeInIndex = 0; path = AzureCommunicationChatTests.xctest; sourceTree = BUILT_PRODUCTS_DIR; };
		D1B7EAFC257F03A1004F384A /* Info.plist */ = {isa = PBXFileReference; lastKnownFileType = text.plist.xml; path = Info.plist; sourceTree = "<group>"; };
		D1BA104525807B0B00CA7130 /* CreateThreadResponse.json */ = {isa = PBXFileReference; lastKnownFileType = text.json; path = CreateThreadResponse.json; sourceTree = "<group>"; };
		D1CD93A1258D6BC700409613 /* ChatClientTests.swift */ = {isa = PBXFileReference; lastKnownFileType = sourcecode.swift; path = ChatClientTests.swift; sourceTree = "<group>"; };
		D1CD93A7258D6BDC00409613 /* ChatThreadClientTests.swift */ = {isa = PBXFileReference; lastKnownFileType = sourcecode.swift; path = ChatThreadClientTests.swift; sourceTree = "<group>"; };
		D1CD93AC258D6C2500409613 /* Util.swift */ = {isa = PBXFileReference; lastKnownFileType = sourcecode.swift; path = Util.swift; sourceTree = "<group>"; };
		D1CD93BD258D6E6200409613 /* addParticipants.json */ = {isa = PBXFileReference; lastKnownFileType = text.json; path = addParticipants.json; sourceTree = "<group>"; };
		D1CD93C3258D6E7300409613 /* createThread.json */ = {isa = PBXFileReference; lastKnownFileType = text.json; path = createThread.json; sourceTree = "<group>"; };
		D1CD93C7258D6E8F00409613 /* deleteMessage.json */ = {isa = PBXFileReference; lastKnownFileType = text.json; path = deleteMessage.json; sourceTree = "<group>"; };
		D1CD93CB258D6E9E00409613 /* deleteThread.json */ = {isa = PBXFileReference; lastKnownFileType = text.json; path = deleteThread.json; sourceTree = "<group>"; };
		D1CD93CF258D6EAB00409613 /* getThread.json */ = {isa = PBXFileReference; lastKnownFileType = text.json; path = getThread.json; sourceTree = "<group>"; };
		D1CD93D7258D6ECD00409613 /* removeParticipant.json */ = {isa = PBXFileReference; lastKnownFileType = text.json; path = removeParticipant.json; sourceTree = "<group>"; };
		D1CD93DB258D6EDA00409613 /* sendMessage.json */ = {isa = PBXFileReference; lastKnownFileType = text.json; path = sendMessage.json; sourceTree = "<group>"; };
		D1CD93DF258D6EEA00409613 /* sendReadReceipt.json */ = {isa = PBXFileReference; lastKnownFileType = text.json; path = sendReadReceipt.json; sourceTree = "<group>"; };
		D1CD93E3258D6EF700409613 /* sendTypingNotification.json */ = {isa = PBXFileReference; lastKnownFileType = text.json; path = sendTypingNotification.json; sourceTree = "<group>"; };
		D1CD93E7258D6F0600409613 /* updateMessage.json */ = {isa = PBXFileReference; lastKnownFileType = text.json; path = updateMessage.json; sourceTree = "<group>"; };
		D1CD93EB258D6F1300409613 /* updateTopic.json */ = {isa = PBXFileReference; lastKnownFileType = text.json; path = updateTopic.json; sourceTree = "<group>"; };
		D1CF1A872697C95500F7EB1A /* UpdateChatMessageRequest.swift */ = {isa = PBXFileReference; fileEncoding = 4; lastKnownFileType = sourcecode.swift; path = UpdateChatMessageRequest.swift; sourceTree = "<group>"; };
		D1D829BD25D1FFD700AC3CF3 /* README.md */ = {isa = PBXFileReference; fileEncoding = 4; lastKnownFileType = net.daringfireball.markdown; path = README.md; sourceTree = "<group>"; };
<<<<<<< HEAD
		F299C5DDF75561133016BAD1 /* Pods_AzureCommunicationChatTests.framework */ = {isa = PBXFileReference; explicitFileType = wrapper.framework; includeInIndex = 0; path = Pods_AzureCommunicationChatTests.framework; sourceTree = BUILT_PRODUCTS_DIR; };
=======
		D1F16FA32697B200005606C3 /* UpdateChatThreadRequestInternal.swift */ = {isa = PBXFileReference; fileEncoding = 4; lastKnownFileType = sourcecode.swift; path = UpdateChatThreadRequestInternal.swift; sourceTree = "<group>"; };
		D1F16FA42697B200005606C3 /* AddChatParticipantsRequestInternal.swift */ = {isa = PBXFileReference; fileEncoding = 4; lastKnownFileType = sourcecode.swift; path = AddChatParticipantsRequestInternal.swift; sourceTree = "<group>"; };
		D1F16FA52697B200005606C3 /* CommunicationIdentifierModelInternal.swift */ = {isa = PBXFileReference; fileEncoding = 4; lastKnownFileType = sourcecode.swift; path = CommunicationIdentifierModelInternal.swift; sourceTree = "<group>"; };
		EA55FCB9FB58BAE327C97579 /* Pods_AzureCommunicationChatTests.framework */ = {isa = PBXFileReference; explicitFileType = wrapper.framework; includeInIndex = 0; path = Pods_AzureCommunicationChatTests.framework; sourceTree = BUILT_PRODUCTS_DIR; };
		F6C8A0BDD521FD8ECD116120 /* Pods_AzureCommunicationChat.framework */ = {isa = PBXFileReference; explicitFileType = wrapper.framework; includeInIndex = 0; path = Pods_AzureCommunicationChat.framework; sourceTree = BUILT_PRODUCTS_DIR; };
>>>>>>> 197ea86f
		FCF18D210ADF02D5CBA71786 /* Pods-AzureCommunicationChatUnitTests.release.xcconfig */ = {isa = PBXFileReference; includeInIndex = 1; lastKnownFileType = text.xcconfig; name = "Pods-AzureCommunicationChatUnitTests.release.xcconfig"; path = "Target Support Files/Pods-AzureCommunicationChatUnitTests/Pods-AzureCommunicationChatUnitTests.release.xcconfig"; sourceTree = "<group>"; };
/* End PBXFileReference section */

/* Begin PBXFrameworksBuildPhase section */
		D147E62525CE242C001CFB5D /* Frameworks */ = {
			isa = PBXFrameworksBuildPhase;
			buildActionMask = 2147483647;
			files = (
				D147E62D25CE242C001CFB5D /* AzureCommunicationChat.framework in Frameworks */,
<<<<<<< HEAD
				E10421A4F0CAF09486FC10EE /* Pods_AzureCommunicationChatUnitTests.framework in Frameworks */,
=======
				D56B96117CC0DBAC8167088A /* Pods_AzureCommunicationChatUnitTests.framework in Frameworks */,
>>>>>>> 197ea86f
			);
			runOnlyForDeploymentPostprocessing = 0;
		};
		D1B7EAEA257F02FC004F384A /* Frameworks */ = {
			isa = PBXFrameworksBuildPhase;
			buildActionMask = 2147483647;
			files = (
				D1B7EB06257F0D20004F384A /* AzureCommunicationChat.framework in Frameworks */,
<<<<<<< HEAD
				67AF2DD80FB3A3BE62D3A052 /* Pods_AzureCommunicationChatTests.framework in Frameworks */,
=======
				12D6B4896157F74B8AA686B1 /* Pods_AzureCommunicationChatTests.framework in Frameworks */,
>>>>>>> 197ea86f
			);
			runOnlyForDeploymentPostprocessing = 0;
		};
		OBJ_161 /* Frameworks */ = {
			isa = PBXFrameworksBuildPhase;
			buildActionMask = 0;
			files = (
				0A6A542326867D21001006AF /* Trouter.xcframework in Frameworks */,
				D110F50A258D604B001FA3CD /* AzureCore.framework in Frameworks */,
				0A1E759A26700C1E00054F60 /* AzureTest.framework in Frameworks */,
				88F361162630EB7200A895D1 /* AzureCommunicationCommon.framework in Frameworks */,
<<<<<<< HEAD
				1BFFFFA3D6AB3883536A8836 /* Pods_AzureCommunicationChat.framework in Frameworks */,
=======
				826430C6A8104690F1F5DD05 /* Pods_AzureCommunicationChat.framework in Frameworks */,
>>>>>>> 197ea86f
			);
			runOnlyForDeploymentPostprocessing = 0;
		};
/* End PBXFrameworksBuildPhase section */

/* Begin PBXGroup section */
		0A10411225D306B3008E472E /* Supporting Files */ = {
			isa = PBXGroup;
			children = (
				0A10411325D306B3008E472E /* Info.plist */,
			);
			path = "Supporting Files";
			sourceTree = "<group>";
		};
		0A6A5452268BA898001006AF /* Recovered References */ = {
			isa = PBXGroup;
			children = (
				0A1E75972670077800054F60 /* AzureTest.framework */,
			);
			name = "Recovered References";
			sourceTree = "<group>";
		};
		0A74765A2522918800819FC9 /* Frameworks */ = {
			isa = PBXGroup;
			children = (
				0A6A542226867D21001006AF /* Trouter.xcframework */,
				88F361152630EB7200A895D1 /* AzureCommunicationCommon.framework */,
				D110F509258D604B001FA3CD /* AzureCore.framework */,
<<<<<<< HEAD
				57BE2A40F0A3AA8D022BAD0F /* Pods_AzureCommunicationChat.framework */,
				F299C5DDF75561133016BAD1 /* Pods_AzureCommunicationChatTests.framework */,
				32132445D2CE600C29263DA8 /* Pods_AzureCommunicationChatUnitTests.framework */,
=======
				F6C8A0BDD521FD8ECD116120 /* Pods_AzureCommunicationChat.framework */,
				EA55FCB9FB58BAE327C97579 /* Pods_AzureCommunicationChatTests.framework */,
				C53A93628463638BD2194963 /* Pods_AzureCommunicationChatUnitTests.framework */,
>>>>>>> 197ea86f
			);
			name = Frameworks;
			sourceTree = "<group>";
		};
		0A9207EC26839B3100469608 /* Recordings */ = {
			isa = PBXGroup;
			children = (
				0A6A5453268BAB8B001006AF /* test_CreateThread_WithoutParticipants.json */,
				0A6A5454268BAB8B001006AF /* test_ListThreads_ReturnsChatThreadItems.json */,
			);
			path = Recordings;
			sourceTree = "<group>";
		};
		0ECA8CD52581838E006760F7 /* Mocks */ = {
			isa = PBXGroup;
			children = (
				0ECA8D2E25889619006760F7 /* ListReadReceiptResponse.json */,
				0ECA8D28258892CD006760F7 /* AddParticipantResponse.json */,
				0ECA8D2225888DD8006760F7 /* ListParticipantsResponse.json */,
				0ECA8D1C258887D3006760F7 /* ListMessagesResponse.json */,
				0ECA8D1625888667006760F7 /* GetMessageResponse.json */,
				0ECA8D0E25888515006760F7 /* NoContent.json */,
				0ECA8D0F25888515006760F7 /* SendMessageResponse.json */,
				0ECA8CF02582A633006760F7 /* ListThreadsResponse.json */,
				0ECA8CEA2582A52D006760F7 /* UnauthorizedError.json */,
				0ECA8CDE258188D0006760F7 /* GetThreadResponse.json */,
				D1BA104525807B0B00CA7130 /* CreateThreadResponse.json */,
			);
			path = Mocks;
			sourceTree = "<group>";
		};
		8840445625D5C65700A194DC /* Serializer */ = {
			isa = PBXGroup;
			children = (
				8840449725D5FA6200A194DC /* IdentifierSerializer.swift */,
			);
			path = Serializer;
			sourceTree = "<group>";
		};
		889FF7C82605161A00722630 /* Token */ = {
			isa = PBXGroup;
			children = (
				889FF7C9260516FA00722630 /* TokenCredentialAdapter.swift */,
			);
			path = Token;
			sourceTree = "<group>";
		};
		A4D0748296D3AEEA8C0DAB94 /* Pods */ = {
			isa = PBXGroup;
			children = (
				9FE998BEC9685C476F2AFD1C /* Pods-AzureCommunicationChat.debug.xcconfig */,
				04B336EEF1E42CCE389E4935 /* Pods-AzureCommunicationChat.release.xcconfig */,
				2CB55B558C70B4045A54487D /* Pods-AzureCommunicationChatTests.debug.xcconfig */,
				8E5206D2E09378DA0F9FD0E4 /* Pods-AzureCommunicationChatTests.release.xcconfig */,
				81ACD2D328DC5DE8F0F90C92 /* Pods-AzureCommunicationChatUnitTests.debug.xcconfig */,
				FCF18D210ADF02D5CBA71786 /* Pods-AzureCommunicationChatUnitTests.release.xcconfig */,
			);
			name = Pods;
			path = ../../../Pods;
			sourceTree = "<group>";
		};
		D104589925EEA47800B3EB6D /* Signaling */ = {
			isa = PBXGroup;
			children = (
				D10458A125EEA47800B3EB6D /* CommunicationSignalingClient.swift */,
				D10458A325EEA47800B3EB6D /* TrouterNotificationPayload.swift */,
				D10458A425EEA47800B3EB6D /* TrouterSettings.swift */,
				D10458A525EEA47800B3EB6D /* Events */,
			);
			path = Signaling;
			sourceTree = "<group>";
		};
		D10458A525EEA47800B3EB6D /* Events */ = {
			isa = PBXGroup;
			children = (
				D10458A225EEA47800B3EB6D /* TrouterEventUtil.swift */,
				0E5C83232667561B00F7D58F /* TrouterEvent.swift */,
				D10458A625EEA47800B3EB6D /* ChatEvent.swift */,
			);
			path = Events;
			sourceTree = "<group>";
		};
		D15E98C925B7C80C00E63DB2 /* Generated */ = {
			isa = PBXGroup;
			children = (
				0A8B9FF2264C6D2C009C24B0 /* ChatClientInternal.swift */,
				D17C7B2E25FBF4AE007AD39B /* ChatThread.swift */,
				D15E98CB25B7C80C00E63DB2 /* Options */,
				D15E98DD25B7C80C00E63DB2 /* Util */,
				D15E98DF25B7C80C00E63DB2 /* Chat.swift */,
				D15E98E025B7C80C00E63DB2 /* Models */,
			);
			path = Generated;
			sourceTree = "<group>";
		};
		D15E98CB25B7C80C00E63DB2 /* Options */ = {
			isa = PBXGroup;
			children = (
				0A68BF772658747C004A7E3D /* AzureCommunicationChatClientOptions.swift */,
				0EDC088D2640892B004CA84B /* AddChatParticipantsOptions.swift */,
				0EDC08822640892A004CA84B /* CreateChatThreadOptions.swift */,
				0EDC088E2640892B004CA84B /* DeleteChatMessageOptions.swift */,
				0EDC088B2640892B004CA84B /* DeleteChatThreadOptions.swift */,
				0EDC08892640892A004CA84B /* GetChatMessageOptions.swift */,
				0EDC08862640892A004CA84B /* GetChatThreadPropertiesOptions.swift */,
				0EDC088A2640892B004CA84B /* ListChatMessagesOptions.swift */,
				0EDC08872640892A004CA84B /* ListChatParticipantsOptions.swift */,
				0EDC08832640892A004CA84B /* ListChatReadReceiptsOptions.swift */,
				0EDC088C2640892B004CA84B /* ListChatThreadsOptions.swift */,
				0EDC088F2640892B004CA84B /* RemoveChatParticipantOptions.swift */,
				0EDC08852640892A004CA84B /* SendChatMessageOptions.swift */,
				0EDC08902640892B004CA84B /* SendChatReadReceiptOptions.swift */,
				0EDC08812640892A004CA84B /* SendTypingNotificationOptions.swift */,
				0EDC08842640892A004CA84B /* UpdateChatMessageOptions.swift */,
				0EDC08912640892B004CA84B /* UpdateChatThreadPropertiesOptions.swift */,
			);
			path = Options;
			sourceTree = "<group>";
		};
		D15E98DD25B7C80C00E63DB2 /* Util */ = {
			isa = PBXGroup;
			children = (
				D15E98DE25B7C80C00E63DB2 /* PatchUtil.swift */,
			);
			path = Util;
			sourceTree = "<group>";
		};
		D15E98E025B7C80C00E63DB2 /* Models */ = {
			isa = PBXGroup;
			children = (
				D1CF1A872697C95500F7EB1A /* UpdateChatMessageRequest.swift */,
				D1F16FA42697B200005606C3 /* AddChatParticipantsRequestInternal.swift */,
				D1F16FA52697B200005606C3 /* CommunicationIdentifierModelInternal.swift */,
				D1F16FA32697B200005606C3 /* UpdateChatThreadRequestInternal.swift */,
				0A68BF752656EED6004A7E3D /* ChatError.swift */,
				D17C7B5925FBF4D5007AD39B /* ChatMessageContentInternal.swift */,
				D17C7B5525FBF4D5007AD39B /* ChatMessageInternal.swift */,
				D17C7B5625FBF4D5007AD39B /* ChatMessageReadReceiptInternal.swift */,
				D17C7B5425FBF4D5007AD39B /* ChatParticipantInternal.swift */,
				D17C7B5825FBF4D5007AD39B /* ChatThreadItem.swift */,
				D17C7B5725FBF4D5007AD39B /* ChatThreadPropertiesInternal.swift */,
				D17C7B5025FBF4D5007AD39B /* ChatThreadsItemCollection.swift */,
				D17C7B5125FBF4D5007AD39B /* CreateChatThreadRequestInternal.swift */,
				D17C7B5325FBF4D5007AD39B /* CreateChatThreadResultInternal.swift */,
				88D37B8C25D60CCD004F3699 /* CommunicationUserIdentifierModel.swift */,
				88D37B8B25D60CCD004F3699 /* MicrosoftTeamsUserIdentifierModel.swift */,
				88D37B8D25D60CCD004F3699 /* PhoneNumberIdentifierModel.swift */,
				D15E98E325B7C80C00E63DB2 /* SendChatMessageRequest.swift */,
				D15E98E725B7C80C00E63DB2 /* ChatMessagesCollection.swift */,
				D15E98EB25B7C80C00E63DB2 /* CommunicationErrorResponse.swift */,
				D15E98EC25B7C80C00E63DB2 /* Enumerations.swift */,
				D15E98ED25B7C80C00E63DB2 /* AddChatParticipantsResult.swift */,
				D15E98EE25B7C80C00E63DB2 /* ChatMessageReadReceiptsCollection.swift */,
				D15E98F325B7C80C00E63DB2 /* SendReadReceiptRequest.swift */,
				D15E98F525B7C80C00E63DB2 /* SendChatMessageResult.swift */,
				D15E98F825B7C80C00E63DB2 /* ChatParticipantsCollection.swift */,
			);
			path = Models;
			sourceTree = "<group>";
		};
		D16C802B25BA0A0F00C42803 /* Models */ = {
			isa = PBXGroup;
			children = (
				D16C802C25BA0A2400C42803 /* ChatMessage.swift */,
				D16C803225BA0AE400C42803 /* ChatThreadProperties.swift */,
				D16C803625BA0AFE00C42803 /* ChatParticipant.swift */,
				D16C803A25BA0B0E00C42803 /* ChatMessageReadReceipt.swift */,
				D16C803E25BA0B5200C42803 /* ChatMessageContent.swift */,
				D16C804225BA402100C42803 /* CreateChatThreadRequest.swift */,
				D16C804625BA406D00C42803 /* CreateChatThreadResult.swift */,
			);
			path = Models;
			sourceTree = "<group>";
		};
		D1B7EAFA257F03A1004F384A /* Tests */ = {
			isa = PBXGroup;
			children = (
				0A9207EC26839B3100469608 /* Recordings */,
				D1CD93AB258D6C0300409613 /* Util */,
				D1B7EAFC257F03A1004F384A /* Info.plist */,
				0AE5BA06267D25AD006B93B7 /* TestSettings.swift */,
				8840448725D5DD7900A194DC /* IdentifierSerializerTests.swift */,
				0ECA8CD1258181A5006760F7 /* ChatClientUnitTests.swift */,
				0ECA8D08258432DC006760F7 /* ChatThreadClientUnitTests.swift */,
				D1CD93A1258D6BC700409613 /* ChatClientTests.swift */,
				D1CD93A7258D6BDC00409613 /* ChatThreadClientTests.swift */,
				0A1E7593267003A000054F60 /* ChatClientDVRTests.swift */,
				0AE5BA04267D19BE006B93B7 /* test-settings.plist */,
			);
			path = Tests;
			sourceTree = "<group>";
		};
		D1CD93AB258D6C0300409613 /* Util */ = {
			isa = PBXGroup;
			children = (
				D1CD93BC258D6E3500409613 /* Recordings */,
				0ECA8CD52581838E006760F7 /* Mocks */,
				D1CD93AC258D6C2500409613 /* Util.swift */,
			);
			path = Util;
			sourceTree = "<group>";
		};
		D1CD93BC258D6E3500409613 /* Recordings */ = {
			isa = PBXGroup;
			children = (
				D13CE64E25BFB69100415467 /* listReadReceipts.json */,
				D10C3BD925A66D4D00A181E3 /* listThreads.json */,
				D10C3BD325A660AF00A181E3 /* listMessages.json */,
				D10C3BCD25A63F7800A181E3 /* listParticipants.json */,
				D1CD93BD258D6E6200409613 /* addParticipants.json */,
				D1CD93C3258D6E7300409613 /* createThread.json */,
				D1CD93C7258D6E8F00409613 /* deleteMessage.json */,
				D1CD93CB258D6E9E00409613 /* deleteThread.json */,
				D1CD93CF258D6EAB00409613 /* getThread.json */,
				D1CD93D7258D6ECD00409613 /* removeParticipant.json */,
				D1CD93DB258D6EDA00409613 /* sendMessage.json */,
				D1CD93DF258D6EEA00409613 /* sendReadReceipt.json */,
				D1CD93E3258D6EF700409613 /* sendTypingNotification.json */,
				D1CD93E7258D6F0600409613 /* updateMessage.json */,
				D1CD93EB258D6F1300409613 /* updateTopic.json */,
			);
			path = Recordings;
			sourceTree = "<group>";
		};
		OBJ_113 /* Products */ = {
			isa = PBXGroup;
			children = (
				"AzureCommunicationChat::AzureCommunicationChat::Product" /* AzureCommunicationChat.framework */,
				D1B7EAED257F02FC004F384A /* AzureCommunicationChatTests.xctest */,
				D147E62825CE242C001CFB5D /* AzureCommunicationChatUnitTests.xctest */,
			);
			name = Products;
			sourceTree = BUILT_PRODUCTS_DIR;
		};
		OBJ_5 = {
			isa = PBXGroup;
			children = (
				0A5DCA352620FB7200A9ABF3 /* CHANGELOG.md */,
				0A5DCA322620F99400A9ABF3 /* Package.swift */,
				0A5DCA302620F95E00A9ABF3 /* AzureCommunicationChat.podspec.json */,
				D1D829BD25D1FFD700AC3CF3 /* README.md */,
				OBJ_7 /* Source */,
				D1B7EAFA257F03A1004F384A /* Tests */,
				OBJ_113 /* Products */,
				0A74765A2522918800819FC9 /* Frameworks */,
				A4D0748296D3AEEA8C0DAB94 /* Pods */,
				0A6A5452268BA898001006AF /* Recovered References */,
			);
			sourceTree = "<group>";
		};
		OBJ_7 /* Source */ = {
			isa = PBXGroup;
			children = (
				889FF7C82605161A00722630 /* Token */,
				8840445625D5C65700A194DC /* Serializer */,
				D1565C70256DB74900AF45F8 /* ChatClient.swift */,
				D1565C73256DB76C00AF45F8 /* ChatThreadClient.swift */,
				D16C802B25BA0A0F00C42803 /* Models */,
				D104589925EEA47800B3EB6D /* Signaling */,
				D15E98C925B7C80C00E63DB2 /* Generated */,
				0A10411225D306B3008E472E /* Supporting Files */,
			);
			path = Source;
			sourceTree = SOURCE_ROOT;
		};
/* End PBXGroup section */

/* Begin PBXNativeTarget section */
		"AzureCommunicationChat::AzureCommunicationChat" /* AzureCommunicationChat */ = {
			isa = PBXNativeTarget;
			buildConfigurationList = OBJ_117 /* Build configuration list for PBXNativeTarget "AzureCommunicationChat" */;
			buildPhases = (
				F533BDB375922B2AE143D56C /* [CP] Check Pods Manifest.lock */,
				OBJ_120 /* Sources */,
				OBJ_161 /* Frameworks */,
				0ADDCFDA258D2AA900BD5E58 /* Format and Lint */,
			);
			buildRules = (
			);
			dependencies = (
			);
			name = AzureCommunicationChat;
			productName = AzureCommunicationChat;
			productReference = "AzureCommunicationChat::AzureCommunicationChat::Product" /* AzureCommunicationChat.framework */;
			productType = "com.apple.product-type.framework";
		};
		D147E62725CE242C001CFB5D /* AzureCommunicationChatUnitTests */ = {
			isa = PBXNativeTarget;
			buildConfigurationList = D147E63225CE242C001CFB5D /* Build configuration list for PBXNativeTarget "AzureCommunicationChatUnitTests" */;
			buildPhases = (
				6E639F16162E2260901D1E02 /* [CP] Check Pods Manifest.lock */,
				D147E62425CE242C001CFB5D /* Sources */,
				D147E62525CE242C001CFB5D /* Frameworks */,
				D147E62625CE242C001CFB5D /* Resources */,
				FCA7F128DCCB74C9B1E27195 /* [CP] Embed Pods Frameworks */,
			);
			buildRules = (
			);
			dependencies = (
				D147E62F25CE242C001CFB5D /* PBXTargetDependency */,
			);
			name = AzureCommunicationChatUnitTests;
			productName = AzureCommunicationChatUnitTests;
			productReference = D147E62825CE242C001CFB5D /* AzureCommunicationChatUnitTests.xctest */;
			productType = "com.apple.product-type.bundle.unit-test";
		};
		D1B7EAEC257F02FC004F384A /* AzureCommunicationChatTests */ = {
			isa = PBXNativeTarget;
			buildConfigurationList = D1B7EAF2257F02FC004F384A /* Build configuration list for PBXNativeTarget "AzureCommunicationChatTests" */;
			buildPhases = (
				54BA66082A36E067F3B5A4A1 /* [CP] Check Pods Manifest.lock */,
				D1B7EAE9257F02FC004F384A /* Sources */,
				D1B7EAEA257F02FC004F384A /* Frameworks */,
				D1B7EAEB257F02FC004F384A /* Resources */,
				445ADB16537FA45018DDA5D2 /* [CP] Embed Pods Frameworks */,
			);
			buildRules = (
			);
			dependencies = (
				D1CD936D258D688D00409613 /* PBXTargetDependency */,
			);
			name = AzureCommunicationChatTests;
			productName = AzureCommunicationChatTests;
			productReference = D1B7EAED257F02FC004F384A /* AzureCommunicationChatTests.xctest */;
			productType = "com.apple.product-type.bundle.unit-test";
		};
/* End PBXNativeTarget section */

/* Begin PBXProject section */
		OBJ_1 /* Project object */ = {
			isa = PBXProject;
			attributes = {
				LastSwiftMigration = 9999;
				LastSwiftUpdateCheck = 1240;
				LastUpgradeCheck = 9999;
				ORGANIZATIONNAME = "Azure SDK Team";
				TargetAttributes = {
					D147E62725CE242C001CFB5D = {
						CreatedOnToolsVersion = 12.4;
					};
					D1B7EAEC257F02FC004F384A = {
						CreatedOnToolsVersion = 12.2;
						ProvisioningStyle = Automatic;
					};
				};
			};
			buildConfigurationList = OBJ_2 /* Build configuration list for PBXProject "AzureCommunicationChat" */;
			compatibilityVersion = "Xcode 9.3";
			developmentRegion = en;
			hasScannedForEncodings = 0;
			knownRegions = (
				en,
			);
			mainGroup = OBJ_5;
			productRefGroup = OBJ_113 /* Products */;
			projectDirPath = "";
			projectRoot = "";
			targets = (
				"AzureCommunicationChat::AzureCommunicationChat" /* AzureCommunicationChat */,
				D1B7EAEC257F02FC004F384A /* AzureCommunicationChatTests */,
				D147E62725CE242C001CFB5D /* AzureCommunicationChatUnitTests */,
			);
		};
/* End PBXProject section */

/* Begin PBXResourcesBuildPhase section */
		D147E62625CE242C001CFB5D /* Resources */ = {
			isa = PBXResourcesBuildPhase;
			buildActionMask = 2147483647;
			files = (
				D147E68A25CE2480001CFB5D /* UnauthorizedError.json in Resources */,
				D147E66725CE2473001CFB5D /* ListMessagesResponse.json in Resources */,
				D147E66025CE2470001CFB5D /* ListParticipantsResponse.json in Resources */,
				D147E65925CE246E001CFB5D /* AddParticipantResponse.json in Resources */,
				D147E65225CE246B001CFB5D /* ListReadReceiptResponse.json in Resources */,
				D147E67525CE2478001CFB5D /* NoContent.json in Resources */,
				D147E66E25CE2476001CFB5D /* GetMessageResponse.json in Resources */,
				D147E69125CE2482001CFB5D /* GetThreadResponse.json in Resources */,
				D147E68325CE247D001CFB5D /* ListThreadsResponse.json in Resources */,
				D147E67C25CE247B001CFB5D /* SendMessageResponse.json in Resources */,
				D147E69825CE2485001CFB5D /* CreateThreadResponse.json in Resources */,
				0A1982DB26829E7D00B7F3A2 /* test-settings.plist in Resources */,
			);
			runOnlyForDeploymentPostprocessing = 0;
		};
		D1B7EAEB257F02FC004F384A /* Resources */ = {
			isa = PBXResourcesBuildPhase;
			buildActionMask = 2147483647;
			files = (
				0A6A5455268BAC57001006AF /* test_CreateThread_WithoutParticipants.json in Resources */,
				D1CD93CC258D6E9E00409613 /* deleteThread.json in Resources */,
				D1CD93EC258D6F1300409613 /* updateTopic.json in Resources */,
				D1CD93C4258D6E7300409613 /* createThread.json in Resources */,
				D1CD93D8258D6ECD00409613 /* removeParticipant.json in Resources */,
				D1CD93DC258D6EDA00409613 /* sendMessage.json in Resources */,
				D13CE65125BFB6D700415467 /* listReadReceipts.json in Resources */,
				D1CD93C8258D6E8F00409613 /* deleteMessage.json in Resources */,
				D10C3BDA25A66D4D00A181E3 /* listThreads.json in Resources */,
				D1CD93D0258D6EAB00409613 /* getThread.json in Resources */,
				D10C3BCE25A63F7800A181E3 /* listParticipants.json in Resources */,
				D1CD93E4258D6EF700409613 /* sendTypingNotification.json in Resources */,
				0A1982DA26829E7C00B7F3A2 /* test-settings.plist in Resources */,
				D1CD93E0258D6EEA00409613 /* sendReadReceipt.json in Resources */,
				D1CD93E8258D6F0600409613 /* updateMessage.json in Resources */,
				D1CD93BE258D6E6200409613 /* addParticipants.json in Resources */,
				0A6A5457268BAC5D001006AF /* test_ListThreads_ReturnsChatThreadItems.json in Resources */,
				D10C3BD425A660AF00A181E3 /* listMessages.json in Resources */,
			);
			runOnlyForDeploymentPostprocessing = 0;
		};
/* End PBXResourcesBuildPhase section */

/* Begin PBXShellScriptBuildPhase section */
		0ADDCFDA258D2AA900BD5E58 /* Format and Lint */ = {
			isa = PBXShellScriptBuildPhase;
			buildActionMask = 2147483647;
			files = (
			);
			inputFileListPaths = (
			);
			inputPaths = (
			);
			name = "Format and Lint";
			outputFileListPaths = (
			);
			outputPaths = (
			);
			runOnlyForDeploymentPostprocessing = 0;
			shellPath = /bin/sh;
			shellScript = "BUILD_PATH=$(pwd)\nROOT_PATH=$(pwd | rev | cut -d'/' -f4- | rev) \n$ROOT_PATH/eng/scripts/swiftlint.sh $BUILD_PATH\n";
		};
		445ADB16537FA45018DDA5D2 /* [CP] Embed Pods Frameworks */ = {
			isa = PBXShellScriptBuildPhase;
			buildActionMask = 2147483647;
			files = (
			);
			inputFileListPaths = (
				"${PODS_ROOT}/Target Support Files/Pods-AzureCommunicationChatTests/Pods-AzureCommunicationChatTests-frameworks-${CONFIGURATION}-input-files.xcfilelist",
			);
			name = "[CP] Embed Pods Frameworks";
			outputFileListPaths = (
				"${PODS_ROOT}/Target Support Files/Pods-AzureCommunicationChatTests/Pods-AzureCommunicationChatTests-frameworks-${CONFIGURATION}-output-files.xcfilelist",
			);
			runOnlyForDeploymentPostprocessing = 0;
			shellPath = /bin/sh;
			shellScript = "\"${PODS_ROOT}/Target Support Files/Pods-AzureCommunicationChatTests/Pods-AzureCommunicationChatTests-frameworks.sh\"\n";
			showEnvVarsInLog = 0;
		};
		54BA66082A36E067F3B5A4A1 /* [CP] Check Pods Manifest.lock */ = {
			isa = PBXShellScriptBuildPhase;
			buildActionMask = 2147483647;
			files = (
			);
			inputFileListPaths = (
			);
			inputPaths = (
				"${PODS_PODFILE_DIR_PATH}/Podfile.lock",
				"${PODS_ROOT}/Manifest.lock",
			);
			name = "[CP] Check Pods Manifest.lock";
			outputFileListPaths = (
			);
			outputPaths = (
				"$(DERIVED_FILE_DIR)/Pods-AzureCommunicationChatTests-checkManifestLockResult.txt",
			);
			runOnlyForDeploymentPostprocessing = 0;
			shellPath = /bin/sh;
			shellScript = "diff \"${PODS_PODFILE_DIR_PATH}/Podfile.lock\" \"${PODS_ROOT}/Manifest.lock\" > /dev/null\nif [ $? != 0 ] ; then\n    # print error to STDERR\n    echo \"error: The sandbox is not in sync with the Podfile.lock. Run 'pod install' or update your CocoaPods installation.\" >&2\n    exit 1\nfi\n# This output is used by Xcode 'outputs' to avoid re-running this script phase.\necho \"SUCCESS\" > \"${SCRIPT_OUTPUT_FILE_0}\"\n";
			showEnvVarsInLog = 0;
		};
		6E639F16162E2260901D1E02 /* [CP] Check Pods Manifest.lock */ = {
			isa = PBXShellScriptBuildPhase;
			buildActionMask = 2147483647;
			files = (
			);
			inputFileListPaths = (
			);
			inputPaths = (
				"${PODS_PODFILE_DIR_PATH}/Podfile.lock",
				"${PODS_ROOT}/Manifest.lock",
			);
			name = "[CP] Check Pods Manifest.lock";
			outputFileListPaths = (
			);
			outputPaths = (
				"$(DERIVED_FILE_DIR)/Pods-AzureCommunicationChatUnitTests-checkManifestLockResult.txt",
			);
			runOnlyForDeploymentPostprocessing = 0;
			shellPath = /bin/sh;
			shellScript = "diff \"${PODS_PODFILE_DIR_PATH}/Podfile.lock\" \"${PODS_ROOT}/Manifest.lock\" > /dev/null\nif [ $? != 0 ] ; then\n    # print error to STDERR\n    echo \"error: The sandbox is not in sync with the Podfile.lock. Run 'pod install' or update your CocoaPods installation.\" >&2\n    exit 1\nfi\n# This output is used by Xcode 'outputs' to avoid re-running this script phase.\necho \"SUCCESS\" > \"${SCRIPT_OUTPUT_FILE_0}\"\n";
			showEnvVarsInLog = 0;
		};
		F533BDB375922B2AE143D56C /* [CP] Check Pods Manifest.lock */ = {
			isa = PBXShellScriptBuildPhase;
			buildActionMask = 2147483647;
			files = (
			);
			inputFileListPaths = (
			);
			inputPaths = (
				"${PODS_PODFILE_DIR_PATH}/Podfile.lock",
				"${PODS_ROOT}/Manifest.lock",
			);
			name = "[CP] Check Pods Manifest.lock";
			outputFileListPaths = (
			);
			outputPaths = (
				"$(DERIVED_FILE_DIR)/Pods-AzureCommunicationChat-checkManifestLockResult.txt",
			);
			runOnlyForDeploymentPostprocessing = 0;
			shellPath = /bin/sh;
			shellScript = "diff \"${PODS_PODFILE_DIR_PATH}/Podfile.lock\" \"${PODS_ROOT}/Manifest.lock\" > /dev/null\nif [ $? != 0 ] ; then\n    # print error to STDERR\n    echo \"error: The sandbox is not in sync with the Podfile.lock. Run 'pod install' or update your CocoaPods installation.\" >&2\n    exit 1\nfi\n# This output is used by Xcode 'outputs' to avoid re-running this script phase.\necho \"SUCCESS\" > \"${SCRIPT_OUTPUT_FILE_0}\"\n";
			showEnvVarsInLog = 0;
		};
		FCA7F128DCCB74C9B1E27195 /* [CP] Embed Pods Frameworks */ = {
			isa = PBXShellScriptBuildPhase;
			buildActionMask = 2147483647;
			files = (
			);
			inputFileListPaths = (
				"${PODS_ROOT}/Target Support Files/Pods-AzureCommunicationChatUnitTests/Pods-AzureCommunicationChatUnitTests-frameworks-${CONFIGURATION}-input-files.xcfilelist",
			);
			name = "[CP] Embed Pods Frameworks";
			outputFileListPaths = (
				"${PODS_ROOT}/Target Support Files/Pods-AzureCommunicationChatUnitTests/Pods-AzureCommunicationChatUnitTests-frameworks-${CONFIGURATION}-output-files.xcfilelist",
			);
			runOnlyForDeploymentPostprocessing = 0;
			shellPath = /bin/sh;
			shellScript = "\"${PODS_ROOT}/Target Support Files/Pods-AzureCommunicationChatUnitTests/Pods-AzureCommunicationChatUnitTests-frameworks.sh\"\n";
			showEnvVarsInLog = 0;
		};
/* End PBXShellScriptBuildPhase section */

/* Begin PBXSourcesBuildPhase section */
		D147E62425CE242C001CFB5D /* Sources */ = {
			isa = PBXSourcesBuildPhase;
			buildActionMask = 2147483647;
			files = (
				D147E64025CE244F001CFB5D /* ChatThreadClientUnitTests.swift in Sources */,
				D1AEA09C2608EE3700849D5C /* Util.swift in Sources */,
				D187D9B126151DB900C233B7 /* IdentifierSerializerTests.swift in Sources */,
				0A1982DC2682A2DB00B7F3A2 /* TestSettings.swift in Sources */,
				D147E63925CE244A001CFB5D /* ChatClientUnitTests.swift in Sources */,
			);
			runOnlyForDeploymentPostprocessing = 0;
		};
		D1B7EAE9257F02FC004F384A /* Sources */ = {
			isa = PBXSourcesBuildPhase;
			buildActionMask = 2147483647;
			files = (
				D1CD93A8258D6BDC00409613 /* ChatThreadClientTests.swift in Sources */,
				0A1E7594267003A000054F60 /* ChatClientDVRTests.swift in Sources */,
				D1CD93AD258D6C2500409613 /* Util.swift in Sources */,
				0AE5BA07267D25AD006B93B7 /* TestSettings.swift in Sources */,
				D1CD93A2258D6BC700409613 /* ChatClientTests.swift in Sources */,
			);
			runOnlyForDeploymentPostprocessing = 0;
		};
		OBJ_120 /* Sources */ = {
			isa = PBXSourcesBuildPhase;
			buildActionMask = 0;
			files = (
				0EDC08932640892B004CA84B /* CreateChatThreadOptions.swift in Sources */,
				0EDC08952640892B004CA84B /* UpdateChatMessageOptions.swift in Sources */,
				D197C5DF260E82F80049718B /* TokenCredentialAdapter.swift in Sources */,
				D1565C71256DB74900AF45F8 /* ChatClient.swift in Sources */,
				0EDC089D2640892B004CA84B /* ListChatThreadsOptions.swift in Sources */,
				0EDC08A02640892B004CA84B /* RemoveChatParticipantOptions.swift in Sources */,
				D1565C74256DB76C00AF45F8 /* ChatThreadClient.swift in Sources */,
				D10458A725EEA47800B3EB6D /* CommunicationSignalingClient.swift in Sources */,
				D10458A825EEA47800B3EB6D /* TrouterEventUtil.swift in Sources */,
				D17C7B5E25FBF4D5007AD39B /* ChatParticipantInternal.swift in Sources */,
				D1CF1A882697C95500F7EB1A /* UpdateChatMessageRequest.swift in Sources */,
				0EDC089C2640892B004CA84B /* DeleteChatThreadOptions.swift in Sources */,
				D15E991925B7C80C00E63DB2 /* Enumerations.swift in Sources */,
				D1F16FA92697B200005606C3 /* CommunicationIdentifierModelInternal.swift in Sources */,
				D16C803325BA0AE400C42803 /* ChatThreadProperties.swift in Sources */,
				D16C804725BA406D00C42803 /* CreateChatThreadResult.swift in Sources */,
				0EDC08962640892B004CA84B /* SendChatMessageOptions.swift in Sources */,
				D15E992225B7C80C00E63DB2 /* SendChatMessageResult.swift in Sources */,
				88D37B9025D60CCD004F3699 /* CommunicationUserIdentifierModel.swift in Sources */,
				0EDC089E2640892B004CA84B /* AddChatParticipantsOptions.swift in Sources */,
				D15E990C25B7C80C00E63DB2 /* PatchUtil.swift in Sources */,
				0EDC089F2640892B004CA84B /* DeleteChatMessageOptions.swift in Sources */,
				D17C7B2F25FBF4AE007AD39B /* ChatThread.swift in Sources */,
				D17C7B5A25FBF4D5007AD39B /* ChatThreadsItemCollection.swift in Sources */,
				0EDC08942640892B004CA84B /* ListChatReadReceiptsOptions.swift in Sources */,
				0EDC08972640892B004CA84B /* GetChatThreadPropertiesOptions.swift in Sources */,
				D15E991825B7C80C00E63DB2 /* CommunicationErrorResponse.swift in Sources */,
				D17C7B6125FBF4D5007AD39B /* ChatThreadPropertiesInternal.swift in Sources */,
				D17C7B6325FBF4D5007AD39B /* ChatMessageContentInternal.swift in Sources */,
				D14DBCFB260EACEA005C9C43 /* TrouterNotificationPayload.swift in Sources */,
				0A68BF782658747C004A7E3D /* AzureCommunicationChatClientOptions.swift in Sources */,
				D17C7B6225FBF4D5007AD39B /* ChatThreadItem.swift in Sources */,
				88D37B9125D60CCD004F3699 /* PhoneNumberIdentifierModel.swift in Sources */,
				D15E991A25B7C80C00E63DB2 /* AddChatParticipantsResult.swift in Sources */,
				D17C7B5D25FBF4D5007AD39B /* CreateChatThreadResultInternal.swift in Sources */,
				0E5C83242667561B00F7D58F /* TrouterEvent.swift in Sources */,
				8840449825D5FA6300A194DC /* IdentifierSerializer.swift in Sources */,
				D16C803F25BA0B5200C42803 /* ChatMessageContent.swift in Sources */,
				88D37B8F25D60CCD004F3699 /* MicrosoftTeamsUserIdentifierModel.swift in Sources */,
				D17C7B5F25FBF4D5007AD39B /* ChatMessageInternal.swift in Sources */,
				D14DBCFF260EACED005C9C43 /* TrouterSettings.swift in Sources */,
				0A68BF762656EED6004A7E3D /* ChatError.swift in Sources */,
				D15E991025B7C80C00E63DB2 /* SendChatMessageRequest.swift in Sources */,
				D16C804325BA402100C42803 /* CreateChatThreadRequest.swift in Sources */,
				D14DBD00260EACF0005C9C43 /* ChatEvent.swift in Sources */,
				D15E991425B7C80C00E63DB2 /* ChatMessagesCollection.swift in Sources */,
				D15E990D25B7C80C00E63DB2 /* Chat.swift in Sources */,
				D15E992525B7C80C00E63DB2 /* ChatParticipantsCollection.swift in Sources */,
				D15E992025B7C80C00E63DB2 /* SendReadReceiptRequest.swift in Sources */,
				0EDC08922640892B004CA84B /* SendTypingNotificationOptions.swift in Sources */,
				0EDC089A2640892B004CA84B /* GetChatMessageOptions.swift in Sources */,
				0EDC08A12640892B004CA84B /* SendChatReadReceiptOptions.swift in Sources */,
				D17C7B5B25FBF4D5007AD39B /* CreateChatThreadRequestInternal.swift in Sources */,
				0EDC089B2640892B004CA84B /* ListChatMessagesOptions.swift in Sources */,
				D15E991B25B7C80C00E63DB2 /* ChatMessageReadReceiptsCollection.swift in Sources */,
				D16C802D25BA0A2400C42803 /* ChatMessage.swift in Sources */,
				D16C803725BA0AFE00C42803 /* ChatParticipant.swift in Sources */,
				D16C803B25BA0B0E00C42803 /* ChatMessageReadReceipt.swift in Sources */,
				0EDC08982640892B004CA84B /* ListChatParticipantsOptions.swift in Sources */,
				0A8B9FF3264C6D2C009C24B0 /* ChatClientInternal.swift in Sources */,
				D1F16FA82697B200005606C3 /* AddChatParticipantsRequestInternal.swift in Sources */,
				D1F16FA72697B200005606C3 /* UpdateChatThreadRequestInternal.swift in Sources */,
				0EDC08A22640892B004CA84B /* UpdateChatThreadPropertiesOptions.swift in Sources */,
				D17C7B6025FBF4D5007AD39B /* ChatMessageReadReceiptInternal.swift in Sources */,
			);
			runOnlyForDeploymentPostprocessing = 0;
		};
/* End PBXSourcesBuildPhase section */

/* Begin PBXTargetDependency section */
		D147E62F25CE242C001CFB5D /* PBXTargetDependency */ = {
			isa = PBXTargetDependency;
			target = "AzureCommunicationChat::AzureCommunicationChat" /* AzureCommunicationChat */;
			targetProxy = D147E62E25CE242C001CFB5D /* PBXContainerItemProxy */;
		};
		D1CD936D258D688D00409613 /* PBXTargetDependency */ = {
			isa = PBXTargetDependency;
			target = "AzureCommunicationChat::AzureCommunicationChat" /* AzureCommunicationChat */;
			targetProxy = D1CD936C258D688D00409613 /* PBXContainerItemProxy */;
		};
/* End PBXTargetDependency section */

/* Begin XCBuildConfiguration section */
		D147E63025CE242C001CFB5D /* Debug */ = {
			isa = XCBuildConfiguration;
			baseConfigurationReference = 81ACD2D328DC5DE8F0F90C92 /* Pods-AzureCommunicationChatUnitTests.debug.xcconfig */;
			buildSettings = {
				ALWAYS_SEARCH_USER_PATHS = NO;
				CLANG_CXX_LANGUAGE_STANDARD = "gnu++14";
				CLANG_CXX_LIBRARY = "libc++";
				CODE_SIGN_STYLE = Automatic;
				ENABLE_TESTABILITY = YES;
				GCC_C_LANGUAGE_STANDARD = gnu11;
				GCC_DYNAMIC_NO_PIC = NO;
				GCC_NO_COMMON_BLOCKS = YES;
				GCC_PREPROCESSOR_DEFINITIONS = (
					"DEBUG=1",
					"$(inherited)",
				);
				INFOPLIST_FILE = Tests/Info.plist;
				IPHONEOS_DEPLOYMENT_TARGET = 12.0;
				LD_RUNPATH_SEARCH_PATHS = (
					"$(inherited)",
					"@executable_path/Frameworks",
					"@loader_path/Frameworks",
				);
				MTL_ENABLE_DEBUG_INFO = INCLUDE_SOURCE;
				MTL_FAST_MATH = YES;
				PRODUCT_BUNDLE_IDENTIFIER = com.azure.communication.AzureCommunicationChatUnitTests;
				PRODUCT_NAME = "$(TARGET_NAME)";
				SWIFT_ACTIVE_COMPILATION_CONDITIONS = DEBUG;
				SWIFT_VERSION = 5.0;
				TARGETED_DEVICE_FAMILY = "1,2";
			};
			name = Debug;
		};
		D147E63125CE242C001CFB5D /* Release */ = {
			isa = XCBuildConfiguration;
			baseConfigurationReference = FCF18D210ADF02D5CBA71786 /* Pods-AzureCommunicationChatUnitTests.release.xcconfig */;
			buildSettings = {
				ALWAYS_SEARCH_USER_PATHS = NO;
				CLANG_CXX_LANGUAGE_STANDARD = "gnu++14";
				CLANG_CXX_LIBRARY = "libc++";
				CODE_SIGN_STYLE = Automatic;
				GCC_C_LANGUAGE_STANDARD = gnu11;
				GCC_NO_COMMON_BLOCKS = YES;
				INFOPLIST_FILE = Tests/Info.plist;
				IPHONEOS_DEPLOYMENT_TARGET = 12.0;
				LD_RUNPATH_SEARCH_PATHS = (
					"$(inherited)",
					"@executable_path/Frameworks",
					"@loader_path/Frameworks",
				);
				MTL_ENABLE_DEBUG_INFO = NO;
				MTL_FAST_MATH = YES;
				PRODUCT_BUNDLE_IDENTIFIER = com.azure.communication.AzureCommunicationChatUnitTests;
				PRODUCT_NAME = "$(TARGET_NAME)";
				SWIFT_COMPILATION_MODE = wholemodule;
				SWIFT_OPTIMIZATION_LEVEL = "-O";
				SWIFT_VERSION = 5.0;
				TARGETED_DEVICE_FAMILY = "1,2";
			};
			name = Release;
		};
		D1B7EAF3257F02FC004F384A /* Debug */ = {
			isa = XCBuildConfiguration;
			baseConfigurationReference = 2CB55B558C70B4045A54487D /* Pods-AzureCommunicationChatTests.debug.xcconfig */;
			buildSettings = {
				ALWAYS_EMBED_SWIFT_STANDARD_LIBRARIES = "$(inherited)";
				CLANG_ENABLE_MODULES = YES;
				CLANG_WARN_QUOTED_INCLUDE_IN_FRAMEWORK_HEADER = "$(inherited)";
				INFOPLIST_FILE = "$(SRCROOT)/Tests/Info.plist";
				LD_RUNPATH_SEARCH_PATHS = (
					"$(inherited)",
					"@executable_path/Frameworks",
					"@loader_path/Frameworks",
				);
				PRODUCT_BUNDLE_IDENTIFIER = com.azure.communication.AzureCommunicationChatTests;
				PRODUCT_NAME = "$(TARGET_NAME)";
				SWIFT_OPTIMIZATION_LEVEL = "-Onone";
				SWIFT_VERSION = 5.0;
				TARGETED_DEVICE_FAMILY = "1,2";
			};
			name = Debug;
		};
		D1B7EAF4257F02FC004F384A /* Release */ = {
			isa = XCBuildConfiguration;
			baseConfigurationReference = 8E5206D2E09378DA0F9FD0E4 /* Pods-AzureCommunicationChatTests.release.xcconfig */;
			buildSettings = {
				ALWAYS_EMBED_SWIFT_STANDARD_LIBRARIES = "$(inherited)";
				CLANG_ENABLE_MODULES = YES;
				CLANG_WARN_QUOTED_INCLUDE_IN_FRAMEWORK_HEADER = "$(inherited)";
				INFOPLIST_FILE = "$(SRCROOT)/Tests/Info.plist";
				LD_RUNPATH_SEARCH_PATHS = (
					"$(inherited)",
					"@executable_path/Frameworks",
					"@loader_path/Frameworks",
				);
				PRODUCT_BUNDLE_IDENTIFIER = com.azure.communication.AzureCommunicationChatTests;
				PRODUCT_NAME = "$(TARGET_NAME)";
				SWIFT_VERSION = 5.0;
				TARGETED_DEVICE_FAMILY = "1,2";
			};
			name = Release;
		};
		OBJ_118 /* Debug */ = {
			isa = XCBuildConfiguration;
			baseConfigurationReference = 9FE998BEC9685C476F2AFD1C /* Pods-AzureCommunicationChat.debug.xcconfig */;
			buildSettings = {
				APPLICATION_EXTENSION_API_ONLY = NO;
				BUILD_LIBRARY_FOR_DISTRIBUTION = YES;
				CLANG_ENABLE_MODULES = YES;
				CODE_SIGN_IDENTITY = "Apple Development";
				DEFINES_MODULE = YES;
				DEVELOPMENT_TEAM = "";
				DYLIB_COMPATIBILITY_VERSION = 1;
				DYLIB_CURRENT_VERSION = 1;
				DYLIB_INSTALL_NAME_BASE = "@rpath";
				INFOPLIST_FILE = "$(SRCROOT)/Source/Supporting Files/Info.plist";
				INSTALL_PATH = "$(LOCAL_LIBRARY_DIR)/Frameworks";
				IPHONEOS_DEPLOYMENT_TARGET = 12.0;
				LD_RUNPATH_SEARCH_PATHS = (
					"$(inherited)",
					"@executable_path/Frameworks",
					"@loader_path/Frameworks",
				);
				MARKETING_VERSION = "1.0.0";
				NEW_SETTING = "";
				PRODUCT_BUNDLE_IDENTIFIER = com.azure.communication.AzureCommunicationChat;
				PRODUCT_NAME = "$(TARGET_NAME:c99extidentifier)";
				SKIP_INSTALL = YES;
				SWIFT_INCLUDE_PATHS = "";
				SWIFT_OPTIMIZATION_LEVEL = "-Onone";
				SWIFT_VERSION = 5.0;
				TARGETED_DEVICE_FAMILY = "1,2";
			};
			name = Debug;
		};
		OBJ_119 /* Release */ = {
			isa = XCBuildConfiguration;
			baseConfigurationReference = 04B336EEF1E42CCE389E4935 /* Pods-AzureCommunicationChat.release.xcconfig */;
			buildSettings = {
				APPLICATION_EXTENSION_API_ONLY = NO;
				BUILD_LIBRARY_FOR_DISTRIBUTION = YES;
				CLANG_ENABLE_MODULES = YES;
				CODE_SIGN_IDENTITY = "Apple Development";
				DEFINES_MODULE = YES;
				DEVELOPMENT_TEAM = "";
				DYLIB_COMPATIBILITY_VERSION = 1;
				DYLIB_CURRENT_VERSION = 1;
				DYLIB_INSTALL_NAME_BASE = "@rpath";
				INFOPLIST_FILE = "$(SRCROOT)/Source/Supporting Files/Info.plist";
				INSTALL_PATH = "$(LOCAL_LIBRARY_DIR)/Frameworks";
				IPHONEOS_DEPLOYMENT_TARGET = 12.0;
				LD_RUNPATH_SEARCH_PATHS = (
					"$(inherited)",
					"@executable_path/Frameworks",
					"@loader_path/Frameworks",
				);
				MARKETING_VERSION = "1.0.0";
				NEW_SETTING = "";
				PRODUCT_BUNDLE_IDENTIFIER = com.azure.communication.AzureCommunicationChat;
				PRODUCT_NAME = "$(TARGET_NAME:c99extidentifier)";
				SKIP_INSTALL = YES;
				SWIFT_INCLUDE_PATHS = "";
				SWIFT_VERSION = 5.0;
				TARGETED_DEVICE_FAMILY = "1,2";
			};
			name = Release;
		};
		OBJ_3 /* Debug */ = {
			isa = XCBuildConfiguration;
			buildSettings = {
				CLANG_ANALYZER_NONNULL = YES;
				CLANG_ANALYZER_NUMBER_OBJECT_CONVERSION = YES_AGGRESSIVE;
				CLANG_ENABLE_MODULES = YES;
				CLANG_ENABLE_OBJC_ARC = YES;
				CLANG_ENABLE_OBJC_WEAK = YES;
				CLANG_WARN_BLOCK_CAPTURE_AUTORELEASING = YES;
				CLANG_WARN_BOOL_CONVERSION = YES;
				CLANG_WARN_COMMA = YES;
				CLANG_WARN_CONSTANT_CONVERSION = YES;
				CLANG_WARN_DEPRECATED_OBJC_IMPLEMENTATIONS = YES;
				CLANG_WARN_DIRECT_OBJC_ISA_USAGE = YES_ERROR;
				CLANG_WARN_DOCUMENTATION_COMMENTS = YES;
				CLANG_WARN_EMPTY_BODY = YES;
				CLANG_WARN_ENUM_CONVERSION = YES;
				CLANG_WARN_INFINITE_RECURSION = YES;
				CLANG_WARN_INT_CONVERSION = YES;
				CLANG_WARN_NON_LITERAL_NULL_CONVERSION = YES;
				CLANG_WARN_OBJC_IMPLICIT_RETAIN_SELF = YES;
				CLANG_WARN_OBJC_LITERAL_CONVERSION = YES;
				CLANG_WARN_OBJC_ROOT_CLASS = YES_ERROR;
				CLANG_WARN_QUOTED_INCLUDE_IN_FRAMEWORK_HEADER = YES;
				CLANG_WARN_RANGE_LOOP_ANALYSIS = YES;
				CLANG_WARN_STRICT_PROTOTYPES = YES;
				CLANG_WARN_SUSPICIOUS_MOVE = YES;
				CLANG_WARN_UNGUARDED_AVAILABILITY = YES_AGGRESSIVE;
				CLANG_WARN_UNREACHABLE_CODE = YES;
				CLANG_WARN__DUPLICATE_METHOD_MATCH = YES;
				COMBINE_HIDPI_IMAGES = YES;
				COPY_PHASE_STRIP = NO;
				CURRENT_PROJECT_VERSION = 1;
				DEBUG_INFORMATION_FORMAT = dwarf;
				DYLIB_INSTALL_NAME_BASE = "@rpath";
				ENABLE_BITCODE = NO;
				ENABLE_NS_ASSERTIONS = YES;
				ENABLE_STRICT_OBJC_MSGSEND = YES;
				ENABLE_TESTABILITY = YES;
				GCC_OPTIMIZATION_LEVEL = 0;
				GCC_PREPROCESSOR_DEFINITIONS = (
					"$(inherited)",
					"SWIFT_PACKAGE=1",
					"DEBUG=1",
				);
				GCC_WARN_64_TO_32_BIT_CONVERSION = YES;
				GCC_WARN_ABOUT_RETURN_TYPE = YES_ERROR;
				GCC_WARN_UNDECLARED_SELECTOR = YES;
				GCC_WARN_UNINITIALIZED_AUTOS = YES_AGGRESSIVE;
				GCC_WARN_UNUSED_FUNCTION = YES;
				GCC_WARN_UNUSED_VARIABLE = YES;
				IPHONEOS_DEPLOYMENT_TARGET = 12.0;
				ONLY_ACTIVE_ARCH = YES;
				OTHER_SWIFT_FLAGS = "$(inherited) -DXcode";
				PRODUCT_NAME = "$(TARGET_NAME)";
				SDKROOT = iphoneos;
				SUPPORTED_PLATFORMS = "macosx iphoneos iphonesimulator appletvos appletvsimulator watchos watchsimulator";
				SWIFT_ACTIVE_COMPILATION_CONDITIONS = "$(inherited) SWIFT_PACKAGE DEBUG";
				SWIFT_OPTIMIZATION_LEVEL = "-Onone";
				SWIFT_VERSION = 5.0;
				USE_HEADERMAP = NO;
				VERSIONING_SYSTEM = "apple-generic";
			};
			name = Debug;
		};
		OBJ_4 /* Release */ = {
			isa = XCBuildConfiguration;
			buildSettings = {
				CLANG_ANALYZER_NONNULL = YES;
				CLANG_ANALYZER_NUMBER_OBJECT_CONVERSION = YES_AGGRESSIVE;
				CLANG_ENABLE_MODULES = YES;
				CLANG_ENABLE_OBJC_ARC = YES;
				CLANG_ENABLE_OBJC_WEAK = YES;
				CLANG_WARN_BLOCK_CAPTURE_AUTORELEASING = YES;
				CLANG_WARN_BOOL_CONVERSION = YES;
				CLANG_WARN_COMMA = YES;
				CLANG_WARN_CONSTANT_CONVERSION = YES;
				CLANG_WARN_DEPRECATED_OBJC_IMPLEMENTATIONS = YES;
				CLANG_WARN_DIRECT_OBJC_ISA_USAGE = YES_ERROR;
				CLANG_WARN_DOCUMENTATION_COMMENTS = YES;
				CLANG_WARN_EMPTY_BODY = YES;
				CLANG_WARN_ENUM_CONVERSION = YES;
				CLANG_WARN_INFINITE_RECURSION = YES;
				CLANG_WARN_INT_CONVERSION = YES;
				CLANG_WARN_NON_LITERAL_NULL_CONVERSION = YES;
				CLANG_WARN_OBJC_IMPLICIT_RETAIN_SELF = YES;
				CLANG_WARN_OBJC_LITERAL_CONVERSION = YES;
				CLANG_WARN_OBJC_ROOT_CLASS = YES_ERROR;
				CLANG_WARN_QUOTED_INCLUDE_IN_FRAMEWORK_HEADER = YES;
				CLANG_WARN_RANGE_LOOP_ANALYSIS = YES;
				CLANG_WARN_STRICT_PROTOTYPES = YES;
				CLANG_WARN_SUSPICIOUS_MOVE = YES;
				CLANG_WARN_UNGUARDED_AVAILABILITY = YES_AGGRESSIVE;
				CLANG_WARN_UNREACHABLE_CODE = YES;
				CLANG_WARN__DUPLICATE_METHOD_MATCH = YES;
				COMBINE_HIDPI_IMAGES = YES;
				COPY_PHASE_STRIP = NO;
				CURRENT_PROJECT_VERSION = 1;
				DEBUG_INFORMATION_FORMAT = "dwarf-with-dsym";
				DYLIB_INSTALL_NAME_BASE = "@rpath";
				ENABLE_BITCODE = NO;
				ENABLE_NS_ASSERTIONS = NO;
				ENABLE_STRICT_OBJC_MSGSEND = YES;
				GCC_OPTIMIZATION_LEVEL = s;
				GCC_PREPROCESSOR_DEFINITIONS = (
					"$(inherited)",
					"SWIFT_PACKAGE=1",
				);
				GCC_WARN_64_TO_32_BIT_CONVERSION = YES;
				GCC_WARN_ABOUT_RETURN_TYPE = YES_ERROR;
				GCC_WARN_UNDECLARED_SELECTOR = YES;
				GCC_WARN_UNINITIALIZED_AUTOS = YES_AGGRESSIVE;
				GCC_WARN_UNUSED_FUNCTION = YES;
				GCC_WARN_UNUSED_VARIABLE = YES;
				IPHONEOS_DEPLOYMENT_TARGET = 12.0;
				OTHER_SWIFT_FLAGS = "$(inherited) -DXcode";
				PRODUCT_NAME = "$(TARGET_NAME)";
				SDKROOT = iphoneos;
				SUPPORTED_PLATFORMS = "macosx iphoneos iphonesimulator appletvos appletvsimulator watchos watchsimulator";
				SWIFT_ACTIVE_COMPILATION_CONDITIONS = "$(inherited) SWIFT_PACKAGE";
				SWIFT_OPTIMIZATION_LEVEL = "-Owholemodule";
				SWIFT_VERSION = 5.0;
				USE_HEADERMAP = NO;
				VALIDATE_PRODUCT = YES;
				VERSIONING_SYSTEM = "apple-generic";
			};
			name = Release;
		};
/* End XCBuildConfiguration section */

/* Begin XCConfigurationList section */
		D147E63225CE242C001CFB5D /* Build configuration list for PBXNativeTarget "AzureCommunicationChatUnitTests" */ = {
			isa = XCConfigurationList;
			buildConfigurations = (
				D147E63025CE242C001CFB5D /* Debug */,
				D147E63125CE242C001CFB5D /* Release */,
			);
			defaultConfigurationIsVisible = 0;
			defaultConfigurationName = Release;
		};
		D1B7EAF2257F02FC004F384A /* Build configuration list for PBXNativeTarget "AzureCommunicationChatTests" */ = {
			isa = XCConfigurationList;
			buildConfigurations = (
				D1B7EAF3257F02FC004F384A /* Debug */,
				D1B7EAF4257F02FC004F384A /* Release */,
			);
			defaultConfigurationIsVisible = 0;
			defaultConfigurationName = Release;
		};
		OBJ_117 /* Build configuration list for PBXNativeTarget "AzureCommunicationChat" */ = {
			isa = XCConfigurationList;
			buildConfigurations = (
				OBJ_118 /* Debug */,
				OBJ_119 /* Release */,
			);
			defaultConfigurationIsVisible = 0;
			defaultConfigurationName = Release;
		};
		OBJ_2 /* Build configuration list for PBXProject "AzureCommunicationChat" */ = {
			isa = XCConfigurationList;
			buildConfigurations = (
				OBJ_3 /* Debug */,
				OBJ_4 /* Release */,
			);
			defaultConfigurationIsVisible = 0;
			defaultConfigurationName = Release;
		};
/* End XCConfigurationList section */
	};
	rootObject = OBJ_1 /* Project object */;
}<|MERGE_RESOLUTION|>--- conflicted
+++ resolved
@@ -15,11 +15,8 @@
 		0A68BF762656EED6004A7E3D /* ChatError.swift in Sources */ = {isa = PBXBuildFile; fileRef = 0A68BF752656EED6004A7E3D /* ChatError.swift */; };
 		0A68BF782658747C004A7E3D /* AzureCommunicationChatClientOptions.swift in Sources */ = {isa = PBXBuildFile; fileRef = 0A68BF772658747C004A7E3D /* AzureCommunicationChatClientOptions.swift */; };
 		0A6A542326867D21001006AF /* Trouter.xcframework in Frameworks */ = {isa = PBXBuildFile; fileRef = 0A6A542226867D21001006AF /* Trouter.xcframework */; };
-<<<<<<< HEAD
 		0A6A5455268BAC57001006AF /* test_CreateThread_WithoutParticipants.json in Resources */ = {isa = PBXBuildFile; fileRef = 0A6A5453268BAB8B001006AF /* test_CreateThread_WithoutParticipants.json */; };
 		0A6A5457268BAC5D001006AF /* test_ListThreads_ReturnsChatThreadItems.json in Resources */ = {isa = PBXBuildFile; fileRef = 0A6A5454268BAB8B001006AF /* test_ListThreads_ReturnsChatThreadItems.json */; };
-=======
->>>>>>> 197ea86f
 		0A8B9FF3264C6D2C009C24B0 /* ChatClientInternal.swift in Sources */ = {isa = PBXBuildFile; fileRef = 0A8B9FF2264C6D2C009C24B0 /* ChatClientInternal.swift */; };
 		0AE5BA07267D25AD006B93B7 /* TestSettings.swift in Sources */ = {isa = PBXBuildFile; fileRef = 0AE5BA06267D25AD006B93B7 /* TestSettings.swift */; };
 		0E5C83242667561B00F7D58F /* TrouterEvent.swift in Sources */ = {isa = PBXBuildFile; fileRef = 0E5C83232667561B00F7D58F /* TrouterEvent.swift */; };
@@ -39,13 +36,8 @@
 		0EDC08A02640892B004CA84B /* RemoveChatParticipantOptions.swift in Sources */ = {isa = PBXBuildFile; fileRef = 0EDC088F2640892B004CA84B /* RemoveChatParticipantOptions.swift */; };
 		0EDC08A12640892B004CA84B /* SendChatReadReceiptOptions.swift in Sources */ = {isa = PBXBuildFile; fileRef = 0EDC08902640892B004CA84B /* SendChatReadReceiptOptions.swift */; };
 		0EDC08A22640892B004CA84B /* UpdateChatThreadPropertiesOptions.swift in Sources */ = {isa = PBXBuildFile; fileRef = 0EDC08912640892B004CA84B /* UpdateChatThreadPropertiesOptions.swift */; };
-<<<<<<< HEAD
 		1BFFFFA3D6AB3883536A8836 /* Pods_AzureCommunicationChat.framework in Frameworks */ = {isa = PBXBuildFile; fileRef = 57BE2A40F0A3AA8D022BAD0F /* Pods_AzureCommunicationChat.framework */; };
 		67AF2DD80FB3A3BE62D3A052 /* Pods_AzureCommunicationChatTests.framework in Frameworks */ = {isa = PBXBuildFile; fileRef = F299C5DDF75561133016BAD1 /* Pods_AzureCommunicationChatTests.framework */; };
-=======
-		12D6B4896157F74B8AA686B1 /* Pods_AzureCommunicationChatTests.framework in Frameworks */ = {isa = PBXBuildFile; fileRef = EA55FCB9FB58BAE327C97579 /* Pods_AzureCommunicationChatTests.framework */; };
-		826430C6A8104690F1F5DD05 /* Pods_AzureCommunicationChat.framework in Frameworks */ = {isa = PBXBuildFile; fileRef = F6C8A0BDD521FD8ECD116120 /* Pods_AzureCommunicationChat.framework */; };
->>>>>>> 197ea86f
 		8840449825D5FA6300A194DC /* IdentifierSerializer.swift in Sources */ = {isa = PBXBuildFile; fileRef = 8840449725D5FA6200A194DC /* IdentifierSerializer.swift */; };
 		88D37B8F25D60CCD004F3699 /* MicrosoftTeamsUserIdentifierModel.swift in Sources */ = {isa = PBXBuildFile; fileRef = 88D37B8B25D60CCD004F3699 /* MicrosoftTeamsUserIdentifierModel.swift */; };
 		88D37B9025D60CCD004F3699 /* CommunicationUserIdentifierModel.swift in Sources */ = {isa = PBXBuildFile; fileRef = 88D37B8C25D60CCD004F3699 /* CommunicationUserIdentifierModel.swift */; };
@@ -123,15 +115,11 @@
 		D1CD93E4258D6EF700409613 /* sendTypingNotification.json in Resources */ = {isa = PBXBuildFile; fileRef = D1CD93E3258D6EF700409613 /* sendTypingNotification.json */; };
 		D1CD93E8258D6F0600409613 /* updateMessage.json in Resources */ = {isa = PBXBuildFile; fileRef = D1CD93E7258D6F0600409613 /* updateMessage.json */; };
 		D1CD93EC258D6F1300409613 /* updateTopic.json in Resources */ = {isa = PBXBuildFile; fileRef = D1CD93EB258D6F1300409613 /* updateTopic.json */; };
-<<<<<<< HEAD
-		E10421A4F0CAF09486FC10EE /* Pods_AzureCommunicationChatUnitTests.framework in Frameworks */ = {isa = PBXBuildFile; fileRef = 32132445D2CE600C29263DA8 /* Pods_AzureCommunicationChatUnitTests.framework */; };
-=======
 		D1CF1A882697C95500F7EB1A /* UpdateChatMessageRequest.swift in Sources */ = {isa = PBXBuildFile; fileRef = D1CF1A872697C95500F7EB1A /* UpdateChatMessageRequest.swift */; };
 		D1F16FA72697B200005606C3 /* UpdateChatThreadRequestInternal.swift in Sources */ = {isa = PBXBuildFile; fileRef = D1F16FA32697B200005606C3 /* UpdateChatThreadRequestInternal.swift */; };
 		D1F16FA82697B200005606C3 /* AddChatParticipantsRequestInternal.swift in Sources */ = {isa = PBXBuildFile; fileRef = D1F16FA42697B200005606C3 /* AddChatParticipantsRequestInternal.swift */; };
 		D1F16FA92697B200005606C3 /* CommunicationIdentifierModelInternal.swift in Sources */ = {isa = PBXBuildFile; fileRef = D1F16FA52697B200005606C3 /* CommunicationIdentifierModelInternal.swift */; };
 		D56B96117CC0DBAC8167088A /* Pods_AzureCommunicationChatUnitTests.framework in Frameworks */ = {isa = PBXBuildFile; fileRef = C53A93628463638BD2194963 /* Pods_AzureCommunicationChatUnitTests.framework */; };
->>>>>>> 197ea86f
 /* End PBXBuildFile section */
 
 /* Begin PBXContainerItemProxy section */
@@ -151,8 +139,6 @@
 		};
 /* End PBXContainerItemProxy section */
 
-<<<<<<< HEAD
-=======
 /* Begin PBXCopyFilesBuildPhase section */
 		88F361182630EB7200A895D1 /* Embed Frameworks */ = {
 			isa = PBXCopyFilesBuildPhase;
@@ -167,7 +153,6 @@
 		};
 /* End PBXCopyFilesBuildPhase section */
 
->>>>>>> 197ea86f
 /* Begin PBXFileReference section */
 		04B336EEF1E42CCE389E4935 /* Pods-AzureCommunicationChat.release.xcconfig */ = {isa = PBXFileReference; includeInIndex = 1; lastKnownFileType = text.xcconfig; name = "Pods-AzureCommunicationChat.release.xcconfig"; path = "Target Support Files/Pods-AzureCommunicationChat/Pods-AzureCommunicationChat.release.xcconfig"; sourceTree = "<group>"; };
 		0A10411325D306B3008E472E /* Info.plist */ = {isa = PBXFileReference; fileEncoding = 4; lastKnownFileType = text.plist.xml; path = Info.plist; sourceTree = "<group>"; };
@@ -288,15 +273,11 @@
 		D1CD93EB258D6F1300409613 /* updateTopic.json */ = {isa = PBXFileReference; lastKnownFileType = text.json; path = updateTopic.json; sourceTree = "<group>"; };
 		D1CF1A872697C95500F7EB1A /* UpdateChatMessageRequest.swift */ = {isa = PBXFileReference; fileEncoding = 4; lastKnownFileType = sourcecode.swift; path = UpdateChatMessageRequest.swift; sourceTree = "<group>"; };
 		D1D829BD25D1FFD700AC3CF3 /* README.md */ = {isa = PBXFileReference; fileEncoding = 4; lastKnownFileType = net.daringfireball.markdown; path = README.md; sourceTree = "<group>"; };
-<<<<<<< HEAD
-		F299C5DDF75561133016BAD1 /* Pods_AzureCommunicationChatTests.framework */ = {isa = PBXFileReference; explicitFileType = wrapper.framework; includeInIndex = 0; path = Pods_AzureCommunicationChatTests.framework; sourceTree = BUILT_PRODUCTS_DIR; };
-=======
 		D1F16FA32697B200005606C3 /* UpdateChatThreadRequestInternal.swift */ = {isa = PBXFileReference; fileEncoding = 4; lastKnownFileType = sourcecode.swift; path = UpdateChatThreadRequestInternal.swift; sourceTree = "<group>"; };
 		D1F16FA42697B200005606C3 /* AddChatParticipantsRequestInternal.swift */ = {isa = PBXFileReference; fileEncoding = 4; lastKnownFileType = sourcecode.swift; path = AddChatParticipantsRequestInternal.swift; sourceTree = "<group>"; };
 		D1F16FA52697B200005606C3 /* CommunicationIdentifierModelInternal.swift */ = {isa = PBXFileReference; fileEncoding = 4; lastKnownFileType = sourcecode.swift; path = CommunicationIdentifierModelInternal.swift; sourceTree = "<group>"; };
 		EA55FCB9FB58BAE327C97579 /* Pods_AzureCommunicationChatTests.framework */ = {isa = PBXFileReference; explicitFileType = wrapper.framework; includeInIndex = 0; path = Pods_AzureCommunicationChatTests.framework; sourceTree = BUILT_PRODUCTS_DIR; };
 		F6C8A0BDD521FD8ECD116120 /* Pods_AzureCommunicationChat.framework */ = {isa = PBXFileReference; explicitFileType = wrapper.framework; includeInIndex = 0; path = Pods_AzureCommunicationChat.framework; sourceTree = BUILT_PRODUCTS_DIR; };
->>>>>>> 197ea86f
 		FCF18D210ADF02D5CBA71786 /* Pods-AzureCommunicationChatUnitTests.release.xcconfig */ = {isa = PBXFileReference; includeInIndex = 1; lastKnownFileType = text.xcconfig; name = "Pods-AzureCommunicationChatUnitTests.release.xcconfig"; path = "Target Support Files/Pods-AzureCommunicationChatUnitTests/Pods-AzureCommunicationChatUnitTests.release.xcconfig"; sourceTree = "<group>"; };
 /* End PBXFileReference section */
 
@@ -306,11 +287,7 @@
 			buildActionMask = 2147483647;
 			files = (
 				D147E62D25CE242C001CFB5D /* AzureCommunicationChat.framework in Frameworks */,
-<<<<<<< HEAD
-				E10421A4F0CAF09486FC10EE /* Pods_AzureCommunicationChatUnitTests.framework in Frameworks */,
-=======
 				D56B96117CC0DBAC8167088A /* Pods_AzureCommunicationChatUnitTests.framework in Frameworks */,
->>>>>>> 197ea86f
 			);
 			runOnlyForDeploymentPostprocessing = 0;
 		};
@@ -319,11 +296,7 @@
 			buildActionMask = 2147483647;
 			files = (
 				D1B7EB06257F0D20004F384A /* AzureCommunicationChat.framework in Frameworks */,
-<<<<<<< HEAD
-				67AF2DD80FB3A3BE62D3A052 /* Pods_AzureCommunicationChatTests.framework in Frameworks */,
-=======
 				12D6B4896157F74B8AA686B1 /* Pods_AzureCommunicationChatTests.framework in Frameworks */,
->>>>>>> 197ea86f
 			);
 			runOnlyForDeploymentPostprocessing = 0;
 		};
@@ -335,11 +308,7 @@
 				D110F50A258D604B001FA3CD /* AzureCore.framework in Frameworks */,
 				0A1E759A26700C1E00054F60 /* AzureTest.framework in Frameworks */,
 				88F361162630EB7200A895D1 /* AzureCommunicationCommon.framework in Frameworks */,
-<<<<<<< HEAD
-				1BFFFFA3D6AB3883536A8836 /* Pods_AzureCommunicationChat.framework in Frameworks */,
-=======
 				826430C6A8104690F1F5DD05 /* Pods_AzureCommunicationChat.framework in Frameworks */,
->>>>>>> 197ea86f
 			);
 			runOnlyForDeploymentPostprocessing = 0;
 		};
@@ -368,15 +337,9 @@
 				0A6A542226867D21001006AF /* Trouter.xcframework */,
 				88F361152630EB7200A895D1 /* AzureCommunicationCommon.framework */,
 				D110F509258D604B001FA3CD /* AzureCore.framework */,
-<<<<<<< HEAD
-				57BE2A40F0A3AA8D022BAD0F /* Pods_AzureCommunicationChat.framework */,
-				F299C5DDF75561133016BAD1 /* Pods_AzureCommunicationChatTests.framework */,
-				32132445D2CE600C29263DA8 /* Pods_AzureCommunicationChatUnitTests.framework */,
-=======
 				F6C8A0BDD521FD8ECD116120 /* Pods_AzureCommunicationChat.framework */,
 				EA55FCB9FB58BAE327C97579 /* Pods_AzureCommunicationChatTests.framework */,
 				C53A93628463638BD2194963 /* Pods_AzureCommunicationChatUnitTests.framework */,
->>>>>>> 197ea86f
 			);
 			name = Frameworks;
 			sourceTree = "<group>";
