{
  "interactions" : [
    {
<<<<<<< HEAD
      "request" : {
        "headers" : {
          "User-Agent" : "azsdk-ios-AzureCommunicationChat\/1.1.0-beta.2 (MacBookPro16,1 - 21.3.0; xctest:13.2 -> iOS 9.0; en_US)",
          "X-Skypetoken" : "eyJhbGciOiJSUzI1NiIsImtpZCI6IjEwNCIsIng1dCI6IlJDM0NPdTV6UENIWlVKaVBlclM0SUl4Szh3ZyIsInR5cCI6IkpXVCJ9.eyJza3lwZWlkIjoiYWNzOjdkMjY4MzJkLTRhOGItNDM3Yy04OTlkLTgxNmE1MTQxMTM0NF8wMDAwMDAwZi1jZDBmLTNjZTYtMGNmOS05YzNhMGQwMDEyZDUiLCJzY3AiOjE3OTIsImNzaSI6IjE2NDU3MzA0MzciLCJleHAiOjE2NDU4MTY4MzcsImFjc1Njb3BlIjoiY2hhdCIsInJlc291cmNlSWQiOiI3ZDI2ODMyZC00YThiLTQzN2MtODk5ZC04MTZhNTE0MTEzNDQiLCJpYXQiOjE2NDU3MzA0Mzd9.O4y7INHlGrAcb8enjLjXXYUXxcTTld_Apalr6dNNksgRtOrdYdWp1TXql4lhD7LuKtN-NEuPM1OZVq4aVff-TY9i6Vr68hMa311G_QobimuW55GmJZLIkdnbNGyQBWofeJUZqpxGJIdTuhnMZhVBZx9BXsbwsRyIjvG7tdKctUQPPSYodFXZsyhNle99GMH8smcyRvmAtfmnN6DfEH6L5kWfcxhjULeiYElcSZpsmrXGw0iYgAIROl2-AE2qYw6yZvJC_poW4mH8_gq6C2HUGCgYpkJP2rQueUOkUEpfHgC2tzpXw8y17NRdsmz-jbDpJgxSdbaVRxGVC3phMt82IA",
          "Date" : "Thu, 24 Feb 2022 19:38:01 GMT",
          "Content-Type" : "application\/json"
=======
      "response" : {
        "headers" : {
          "Content-Length" : "0",
          "x-cache" : "CONFIG_NOCACHE",
          "x-content-type-options" : "nosniff",
          "Strict-Transport-Security" : "max-age=31536000; includeSubDomains",
          "x-msedge-ref" : "Ref A: 1D9232232C7A4F92BCB9576BB20D89D4 Ref B: WSTEDGE0614 Ref C: 2022-02-25T20:27:28Z",
          "ms-cv" : "AxFrQtiFbUydr+3wACF65Q.0"
>>>>>>> 6a7b7959
        },
        "method" : "POST",
        "url" : "https:\/\/edge.skype.com\/registrar\/prod\/v2\/registrations",
<<<<<<< HEAD
        "body" : {
          "clientDescription" : {
            "appId" : "AcsIos",
            "platformUIVersion" : "3619\/0.0.0.0\/",
            "languageId" : "",
            "templateKey" : "AcsIos.AcsNotify_Chat_1.0",
            "platform" : "iOS"
          },
          "transports" : {
            "APNS" : [
              {
                "ttl" : 15552000,
                "path" : "mockDeviceToken",
                "context" : ""
              }
            ]
          },
          "registrationId" : "E3A8C644-2263-419C-AA42-1ECA4EC3E697",
          "nodeId" : ""
        }
      },
      "recorded_at" : 1645731481.9247999,
      "response" : {
        "headers" : {
          "Date" : "Thu, 24 Feb 2022 19:38:01 GMT",
          "x-cache" : "CONFIG_NOCACHE",
          "ms-cv" : "\/KsSlT+XHUuG7sD7ixcz8g.0",
          "Content-Length" : "0",
          "x-content-type-options" : "nosniff",
          "Strict-Transport-Security" : "max-age=31536000; includeSubDomains",
          "x-msedge-ref" : "Ref A: ABCDC33B330A460EB88A7B93646EFCB6 Ref B: YVR311000107017 Ref C: 2022-02-24T19:38:01Z"
        },
        "url" : "https:\/\/edge.skype.com\/registrar\/prod\/v2\/registrations",
        "status" : 202,
        "body" : ""
      }
=======
        "body" : "",
        "status" : 202
      },
      "request" : {
        "url" : "https:\/\/edge.skype.com\/registrar\/prod\/v2\/registrations",
        "method" : "POST",
        "body" : {
          "clientDescription" : {
            "appId" : "AcsIos",
            "platformUIVersion" : "3619\/0.0.0.0\/",
            "languageId" : "",
            "templateKey" : "AcsIos.AcsNotify_Chat_1.0",
            "platform" : "iOS"
          },
          "transports" : {
            "APNS" : [
              {
                "ttl" : 15552000,
                "path" : "mockDeviceToken",
                "context" : ""
              }
            ]
          },
          "registrationId" : "92A1896B-1A18-421E-BE4A-50ED3A22D61F",
          "nodeId" : ""
        },
        "headers" : {
          "User-Agent" : "azsdk-ios-AzureCommunicationChat\/1.1.0-beta.2 (MacBookPro17,1 - 21.3.0; xctest:13.2 -> iOS 9.0; en_US)",
          "Content-Type" : "application\/json"
        }
      },
      "recorded_at" : 1645820848.2112751
>>>>>>> 6a7b7959
    }
  ],
  "name" : "test_StartPushNotifications_ReturnsSuccess"
}<|MERGE_RESOLUTION|>--- conflicted
+++ resolved
@@ -1,14 +1,6 @@
 {
   "interactions" : [
     {
-<<<<<<< HEAD
-      "request" : {
-        "headers" : {
-          "User-Agent" : "azsdk-ios-AzureCommunicationChat\/1.1.0-beta.2 (MacBookPro16,1 - 21.3.0; xctest:13.2 -> iOS 9.0; en_US)",
-          "X-Skypetoken" : "eyJhbGciOiJSUzI1NiIsImtpZCI6IjEwNCIsIng1dCI6IlJDM0NPdTV6UENIWlVKaVBlclM0SUl4Szh3ZyIsInR5cCI6IkpXVCJ9.eyJza3lwZWlkIjoiYWNzOjdkMjY4MzJkLTRhOGItNDM3Yy04OTlkLTgxNmE1MTQxMTM0NF8wMDAwMDAwZi1jZDBmLTNjZTYtMGNmOS05YzNhMGQwMDEyZDUiLCJzY3AiOjE3OTIsImNzaSI6IjE2NDU3MzA0MzciLCJleHAiOjE2NDU4MTY4MzcsImFjc1Njb3BlIjoiY2hhdCIsInJlc291cmNlSWQiOiI3ZDI2ODMyZC00YThiLTQzN2MtODk5ZC04MTZhNTE0MTEzNDQiLCJpYXQiOjE2NDU3MzA0Mzd9.O4y7INHlGrAcb8enjLjXXYUXxcTTld_Apalr6dNNksgRtOrdYdWp1TXql4lhD7LuKtN-NEuPM1OZVq4aVff-TY9i6Vr68hMa311G_QobimuW55GmJZLIkdnbNGyQBWofeJUZqpxGJIdTuhnMZhVBZx9BXsbwsRyIjvG7tdKctUQPPSYodFXZsyhNle99GMH8smcyRvmAtfmnN6DfEH6L5kWfcxhjULeiYElcSZpsmrXGw0iYgAIROl2-AE2qYw6yZvJC_poW4mH8_gq6C2HUGCgYpkJP2rQueUOkUEpfHgC2tzpXw8y17NRdsmz-jbDpJgxSdbaVRxGVC3phMt82IA",
-          "Date" : "Thu, 24 Feb 2022 19:38:01 GMT",
-          "Content-Type" : "application\/json"
-=======
       "response" : {
         "headers" : {
           "Content-Length" : "0",
@@ -17,48 +9,8 @@
           "Strict-Transport-Security" : "max-age=31536000; includeSubDomains",
           "x-msedge-ref" : "Ref A: 1D9232232C7A4F92BCB9576BB20D89D4 Ref B: WSTEDGE0614 Ref C: 2022-02-25T20:27:28Z",
           "ms-cv" : "AxFrQtiFbUydr+3wACF65Q.0"
->>>>>>> 6a7b7959
-        },
-        "method" : "POST",
-        "url" : "https:\/\/edge.skype.com\/registrar\/prod\/v2\/registrations",
-<<<<<<< HEAD
-        "body" : {
-          "clientDescription" : {
-            "appId" : "AcsIos",
-            "platformUIVersion" : "3619\/0.0.0.0\/",
-            "languageId" : "",
-            "templateKey" : "AcsIos.AcsNotify_Chat_1.0",
-            "platform" : "iOS"
-          },
-          "transports" : {
-            "APNS" : [
-              {
-                "ttl" : 15552000,
-                "path" : "mockDeviceToken",
-                "context" : ""
-              }
-            ]
-          },
-          "registrationId" : "E3A8C644-2263-419C-AA42-1ECA4EC3E697",
-          "nodeId" : ""
-        }
-      },
-      "recorded_at" : 1645731481.9247999,
-      "response" : {
-        "headers" : {
-          "Date" : "Thu, 24 Feb 2022 19:38:01 GMT",
-          "x-cache" : "CONFIG_NOCACHE",
-          "ms-cv" : "\/KsSlT+XHUuG7sD7ixcz8g.0",
-          "Content-Length" : "0",
-          "x-content-type-options" : "nosniff",
-          "Strict-Transport-Security" : "max-age=31536000; includeSubDomains",
-          "x-msedge-ref" : "Ref A: ABCDC33B330A460EB88A7B93646EFCB6 Ref B: YVR311000107017 Ref C: 2022-02-24T19:38:01Z"
         },
         "url" : "https:\/\/edge.skype.com\/registrar\/prod\/v2\/registrations",
-        "status" : 202,
-        "body" : ""
-      }
-=======
         "body" : "",
         "status" : 202
       },
@@ -91,7 +43,6 @@
         }
       },
       "recorded_at" : 1645820848.2112751
->>>>>>> 6a7b7959
     }
   ],
   "name" : "test_StartPushNotifications_ReturnsSuccess"
