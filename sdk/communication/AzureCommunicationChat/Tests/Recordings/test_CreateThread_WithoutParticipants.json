--- conflicted
+++ resolved
@@ -1,38 +1,6 @@
 {
   "interactions" : [
     {
-<<<<<<< HEAD
-      "recorded_at" : 1645654873.4818501,
-      "response" : {
-        "status" : 201,
-        "url" : "https:\/\/acs-natv7q5yw4qle.communication.azure.com\/chat\/threads?api-version=2021-04-05-preview6",
-        "headers" : {
-          "Location" : "https:\/\/acs-natv7q5yw4qle.communication.azure.com\/chat\/threads\/19%3APLAwHZOZ1YCqgc18MdG_rLPnd_m4IkgKhVrN87MCUaw1@thread.v2",
-          "x-processing-time" : "523ms",
-          "Strict-Transport-Security" : "max-age=2592000",
-          "Content-Type" : "application\/json; charset=utf-8",
-          "ms-cv" : "vCU+v0UJZ06sPX\/bM9poGg.0",
-          "api-supported-versions" : "2021-03-07, 2021-04-05-preview6, 2021-09-07, 2021-10-01-preview7",
-          "x-cache" : "CONFIG_NOCACHE",
-          "x-azure-ref" : "0WrMWYgAAAABcwgZXYb0xTJq3wcvnt0l3UERYMzFFREdFMDIxNAA5ZmM3YjUxOS1hOGNjLTRmODktOTM1ZS1jOTE0OGFlMDllODE=",
-          "Date" : "Wed, 23 Feb 2022 22:21:14 GMT"
-        }
-      },
-      "request" : {
-        "url" : "https:\/\/endpoint\/chat\/threads?",
-        "headers" : {
-          "User-Agent" : "azsdk-ios-AzureCommunicationChat\/1.1.0-beta.2 (MacBookPro14,3 - 21.3.0; xctest:13.2 -> iOS 9.0; en_US)",
-          "Accept" : "application\/json",
-          "repeatability-request-id" : "73336D65-671A-4BDA-904D-977910B70650",
-          "Date" : "Wed, 23 Feb 2022 22:21:12 GMT",
-          "Content-Type" : "application\/json"
-        },
-        "method" : "POST",
-        "body" : {
-          "topic" : "Test topic"
-        }
-      }
-=======
       "response" : {
         "status" : 201,
         "url" : "https:\/\/acs-pqi6zjd34tl36.communication.azure.com\/chat\/threads?api-version=2021-04-05-preview6",
@@ -76,7 +44,6 @@
         "method" : "POST"
       },
       "recorded_at" : 1645660515.11057
->>>>>>> 9e321575
     }
   ],
   "name" : "test_CreateThread_WithoutParticipants"
