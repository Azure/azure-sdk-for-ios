// --------------------------------------------------------------------------
//
// Copyright (c) Microsoft Corporation. All rights reserved.
//
// The MIT License (MIT)
//
// Permission is hereby granted, free of charge, to any person obtaining a copy
// of this software and associated documentation files (the ""Software""), to
// deal in the Software without restriction, including without limitation the
// rights to use, copy, modify, merge, publish, distribute, sublicense, and/or
// sell copies of the Software, and to permit persons to whom the Software is
// furnished to do so, subject to the following conditions:
//
// The above copyright notice and this permission notice shall be included in
// all copies or substantial portions of the Software.
//
// THE SOFTWARE IS PROVIDED *AS IS*, WITHOUT WARRANTY OF ANY KIND, EXPRESS OR
// IMPLIED, INCLUDING BUT NOT LIMITED TO THE WARRANTIES OF MERCHANTABILITY,
// FITNESS FOR A PARTICULAR PURPOSE AND NONINFRINGEMENT. IN NO EVENT SHALL THE
// AUTHORS OR COPYRIGHT HOLDERS BE LIABLE FOR ANY CLAIM, DAMAGES OR OTHER
// LIABILITY, WHETHER IN AN ACTION OF CONTRACT, TORT OR OTHERWISE, ARISING
// FROM, OUT OF OR IN CONNECTION WITH THE SOFTWARE OR THE USE OR OTHER DEALINGS
// IN THE SOFTWARE.
//
// --------------------------------------------------------------------------

import AzureCommunicationCommon
import AzureCore
import Foundation
import Trouter

/// Signaling errors enum for errors that might occur when realtime-notifications are started.
public enum CommunicationSignalingError: Error {
    case failedToRefreshToken(String)
}

/// Handler for signaling errors.
public typealias CommunicationSignalingErrorHandler = (CommunicationSignalingError) -> Void

/// TrouterTokenRefreshHandler for fetching tokens.
internal typealias TrouterTokenRefreshHandler = (_ stopSignalingClient: Bool, Error?) -> Void

class CommunicationSignalingClient {
    private var selfHostedTrouterClient: SelfHostedTrouterClient
    private var communicationSkypeTokenProvider: CommunicationSkypeTokenProvider
    private var trouterUrlRegistrar: TrouterUrlRegistrar
    private var logger: ClientLogger
    private var communicationHandlers: [ChatEventId: CommunicationHandler] = [:]

    init(
        communicationSkypeTokenProvider: CommunicationSkypeTokenProvider,
        logger: ClientLogger = ClientLoggers.default(tag: "AzureCommunicationSignalingClient")
    ) throws {
        self.logger = logger
        self.communicationSkypeTokenProvider = communicationSkypeTokenProvider

        let trouterSkypeTokenHeaderProvider = TrouterSkypetokenAuthHeaderProvider(
            skypetokenProvider: communicationSkypeTokenProvider
        )

<<<<<<< HEAD
=======
        let trouterSettings = try getTrouterSettings(token: communicationSkypeTokenProvider.token)

>>>>>>> 338cd4ee
        self.selfHostedTrouterClient = SelfHostedTrouterClient.create(
            withClientVersion: defaultClientVersion,
            authHeadersProvider: trouterSkypeTokenHeaderProvider,
            dataCache: nil,
            trouterHostname: trouterSettings.trouterHostname
        )

        guard let regData = defaultRegistrationData else {
            throw AzureError.client("Failed to create TrouterUrlRegistrationData.")
        }

        guard let trouterUrlRegistrar = TrouterUrlRegistrar.create(
            with: communicationSkypeTokenProvider,
            registrationData: regData,
            registrarHostnameAndBasePath: trouterSettings.registrarHostnameAndBasePath,
            maxRegistrationTtlS: 3600
        ) as? TrouterUrlRegistrar else {
            throw AzureError.client("Failed to create TrouterUrlRegistrar.")
        }

        self.trouterUrlRegistrar = trouterUrlRegistrar
    }

    func start() {
        selfHostedTrouterClient.withRegistrar(trouterUrlRegistrar)
        selfHostedTrouterClient.start()
        selfHostedTrouterClient.setUserActivityState(UserActivityState.TrouterUserActivityStateActive)
    }

    func stop() {
        selfHostedTrouterClient.stop()
        communicationHandlers.forEach { _, handler in
            selfHostedTrouterClient.unregisterListener(handler)
        }
        communicationHandlers.removeAll()
    }

    func on(event: ChatEventId, handler: @escaping TrouterEventHandler) {
        let logger = ClientLoggers.default(tag: "AzureCommunicationHandler-\(event)")
        let communicationHandler = CommunicationHandler(handler: handler, logger: logger)
        selfHostedTrouterClient.register(communicationHandler, forPath: "/\(event)")
        communicationHandlers[event] = communicationHandler
    }

    func off(event: ChatEventId) {
        if let communicationHandler = communicationHandlers[event] {
            selfHostedTrouterClient.unregisterListener(communicationHandler)
            communicationHandlers.removeValue(forKey: event)
        }
    }
}

class CommunicationSkypeTokenProvider: NSObject, TrouterSkypetokenProvider {
    /// The cached skypeToken.
    var token: String

    /// The CommunicationTokenCredential.
    var credential: CommunicationTokenCredential

    /// Called from getSkypetoken, handle token errors here.
    var tokenRefreshHandler: TrouterTokenRefreshHandler

    /// Current number of token fetch retries.
    var tokenRetries: Int

    /// Max number of token retries allowed.
    let maxTokenRetries: Int = 3

    /// Return the cached token, will attempt to refresh the token if forceRefresh is true.
    func getSkypetoken(_ forceRefresh: Bool) -> String! {
        if forceRefresh {
            tokenRetries += 1

            // We have to return the token but don't attempt to refresh again
            // Pass true to the callback to signal that we should stop the connection
            if tokenRetries > maxTokenRetries {
                tokenRefreshHandler(true, nil)
                return token
            }

            // Fetch new token
            credential.token { token, error in
                // Let callback know we are attempting to refresh
                self.tokenRefreshHandler(false, error)
                guard let newToken = token?.token else {
                    return
                }
                // Cache the new token
                self.token = newToken
            }
        } else {
            tokenRetries = 0
        }

        return token
    }

    /// Initialize CommunicationSkypetokenProvider
    /// - Parameters:
    ///   - token: The token to cache.
    ///   - credential: CommunicationTokenCredential for refreshing the token.
    ///   - tokenRefreshHandler: Called when the token is expired, stopSignalingClient will be true if retry attempts are exceeded.
    init(
        token: String,
        credential: CommunicationTokenCredential,
        tokenRefreshHandler: @escaping TrouterTokenRefreshHandler
    ) {
        self.token = token
        self.credential = credential
        self.tokenRefreshHandler = tokenRefreshHandler
        self.tokenRetries = 0
    }
}

class CommunicationHandler: NSObject, TrouterListener {
    var handler: TrouterEventHandler
    var logger: ClientLogger

    init(
        handler: @escaping TrouterEventHandler,
        logger: ClientLogger = ClientLoggers.default(tag: "AzureCommunicationHandler")
    ) {
        self.handler = handler
        self.logger = logger
    }

    // MARK: TrouterListenerProtocol

    func onTrouterConnected(_: String, _: TrouterConnectionInfo) {
        logger.info("Trouter Connected")
    }

    func onTrouterDisconnected() {
        logger.info("Trouter Disconnected")
    }

    func onTrouterRequest(_ request: TrouterRequest, _ response: TrouterResponse) {
        logger.info("Received a Trouter request \n")

        do {
            guard let data = request.body.data(using: .utf8) else {
                throw AzureError.client("Unable to convert request body to Data.")
            }

            // Determine the event type from the eventId
            let basePayload = try JSONDecoder().decode(BasePayload.self, from: data)
            let chatEventId = try ChatEventId(forCode: basePayload.eventId)

            let chatEvent = try TrouterEventUtil.create(chatEvent: chatEventId, from: data)
            handler(chatEvent)
        } catch {
            logger.error("Error: \(error)")
        }

        // Notify Trouter the request was handled
        response.body = "Request has been handled"
        response.status = 200
        let result: TrouterSendResponseResult = response.send()
        logger.info("Sent a response to Trouter: \(result)")
    }
}<|MERGE_RESOLUTION|>--- conflicted
+++ resolved
@@ -58,11 +58,8 @@
             skypetokenProvider: communicationSkypeTokenProvider
         )
 
-<<<<<<< HEAD
-=======
         let trouterSettings = try getTrouterSettings(token: communicationSkypeTokenProvider.token)
 
->>>>>>> 338cd4ee
         self.selfHostedTrouterClient = SelfHostedTrouterClient.create(
             withClientVersion: defaultClientVersion,
             authHeadersProvider: trouterSkypeTokenHeaderProvider,
