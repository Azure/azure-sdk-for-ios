// --------------------------------------------------------------------------
//
// Copyright (c) Microsoft Corporation. All rights reserved.
//
// The MIT License (MIT)
//
// Permission is hereby granted, free of charge, to any person obtaining a copy
// of this software and associated documentation files (the ""Software""), to
// deal in the Software without restriction, including without limitation the
// rights to use, copy, modify, merge, publish, distribute, sublicense, and/or
// sell copies of the Software, and to permit persons to whom the Software is
// furnished to do so, subject to the following conditions:
//
// The above copyright notice and this permission notice shall be included in
// all copies or substantial portions of the Software.
//
// THE SOFTWARE IS PROVIDED *AS IS*, WITHOUT WARRANTY OF ANY KIND, EXPRESS OR
// IMPLIED, INCLUDING BUT NOT LIMITED TO THE WARRANTIES OF MERCHANTABILITY,
// FITNESS FOR A PARTICULAR PURPOSE AND NONINFRINGEMENT. IN NO EVENT SHALL THE
// AUTHORS OR COPYRIGHT HOLDERS BE LIABLE FOR ANY CLAIM, DAMAGES OR OTHER
// LIABILITY, WHETHER IN AN ACTION OF CONTRACT, TORT OR OTHERWISE, ARISING
// FROM, OUT OF OR IN CONNECTION WITH THE SOFTWARE OR THE USE OR OTHER DEALINGS
// IN THE SOFTWARE.
//
// --------------------------------------------------------------------------

import Foundation

/// Protocol for baseline options for individual service clients.
public protocol ClientOptions {
    /// The API version of the service to invoke.
    var apiVersion: String { get }
    /// The `ClientLogger` to be used by the service client.
    var logger: ClientLogger { get }
    /// Options for configuring telemetry sent by the service client.
    var telemetryOptions: TelemetryOptions { get }
    /// Global transport options
    var transportOptions: TransportOptions { get }
    /// The default dispatch queue on which to call all completion handlers. Defaults to `DispatchQueue.main`.
    var dispatchQueue: DispatchQueue? { get }
}

/// Protocol for baseline options for individual client API calls.
public protocol RequestOptions {
    /// A client-generated, opaque value with 1KB character limit that is recorded in analytics logs.
    /// Highly recommended for correlating client-side activites with requests received by the server.
    var clientRequestId: String? { get }
    /// A token used to make a best-effort attempt at canceling a request.
    var cancellationToken: CancellationToken? { get }
    /// A dispatch queue on which to call the completion handler. Defaults to `DispatchQueue.main`.
    var dispatchQueue: DispatchQueue? { get }
    /// A `PipelineContext` object to associate with the request.
    var context: PipelineContext? { get set }
}

/// Base class for all pipeline-based service clients.
open class PipelineClient {
    // MARK: Properties

    internal var pipeline: Pipeline
    public var endpoint: URL
    public var logger: ClientLogger
    public var commonOptions: ClientOptions

    // MARK: Initializers

    public init(
        endpoint: URL,
        transport: TransportStage,
        policies: [PipelineStage],
        logger: ClientLogger,
        options: ClientOptions
    ) {
        self.endpoint = endpoint.hasDirectoryPath ? endpoint : endpoint.appendingPathComponent("/")
        self.logger = logger
        self.pipeline = Pipeline(transport: transport, policies: policies, withOptions: options.transportOptions)
        self.commonOptions = options
    }

    // MARK: Public Methods

    private func format(host: String?, params: RequestParameters) -> String {
        let hostParams = params.values(for: RequestParameterLocation.host)
        // if no host string is supplied always return the endpoint, which has no parameters
        guard var hostString = host else { return endpoint.absoluteString }
        if !hostString.hasSuffix("/") {
            hostString += "/"
        }
        for item in hostParams {
<<<<<<< HEAD
            let value = item.skipUrlEncoding ? item.value : item.value
=======
            let value = item.encodingStrategy == .skipEncoding ? item.value : item.value
>>>>>>> d07930cb
                .addingPercentEncoding(withAllowedCharacters: .urlHostAllowed)
            hostString = hostString.replacingOccurrences(of: "{\(item.key)}", with: value ?? "")
        }
        return hostString
    }

    private func format(path: String, params: RequestParameters) -> String {
        let pathParams = params.values(for: RequestParameterLocation.path)
        var pathString = path.hasPrefix("/") ? String(path.dropFirst()) : path
        for item in pathParams {
<<<<<<< HEAD
            let value = item.skipUrlEncoding ? item.value : item.value
=======
            let value = item.encodingStrategy == .skipEncoding ? item.value : item.value
>>>>>>> d07930cb
                .addingPercentEncoding(withAllowedCharacters: .azureUrlPathAllowed)
            pathString = pathString.replacingOccurrences(of: "{\(item.key)}", with: value ?? "")
        }
        return pathString
    }

    public func url(host: String? = nil, template: String, params: RequestParameters) -> URL? {
        let hostString = format(host: host, params: params)
        let pathString = format(path: template, params: params)
        let url = URL(string: "\(hostString)\(pathString)")
        return url?.appendingQueryParameters(params)
    }

    public func request(
        _ request: HTTPRequest,
        context: PipelineContext?,
        completionHandler: @escaping HTTPResultHandler<Data?>
    ) {
        let pipelineRequest = PipelineRequest(request: request, logger: logger, context: context)
        pipeline.run(request: pipelineRequest) { result, httpResponse in
            switch result {
            case let .success(pipelineResponse):
                let deserializedData = pipelineResponse.value(forKey: .deserializedData) as? Data

                // invalid status code is a failure
                let statusCode = httpResponse?.statusCode ?? -1
                let allowedStatusCodes = pipelineResponse.value(forKey: .allowedStatusCodes) as? [Int] ?? [200]
                if !allowedStatusCodes.contains(httpResponse?.statusCode ?? -1) {
                    self.logError(withData: deserializedData)
                    let error = AzureError.service("Service returned invalid status code [\(statusCode)].", nil)
                    completionHandler(.failure(error), httpResponse)
                } else {
                    if let deserialized = deserializedData {
                        completionHandler(.success(deserialized), httpResponse)
                    } else if let data = httpResponse?.data {
                        completionHandler(.success(data), httpResponse)
                    }
                }
            case let .failure(error):
                completionHandler(.failure(error), httpResponse)
            }
        }
    }

    // MARK: Internal Methods

    internal func logError(withData data: Data?) {
        guard let data = data else { return }
        guard let json = try? JSONSerialization.jsonObject(with: data) else { return }
        guard let errorDict = json as? [String: Any] else { return }
        logger.debug {
            var errorStrings = [String]()
            for (key, value) in errorDict {
                errorStrings.append("\(key): \(value)")
            }
            return errorStrings.joined(separator: "\n")
        }
    }
}<|MERGE_RESOLUTION|>--- conflicted
+++ resolved
@@ -87,11 +87,7 @@
             hostString += "/"
         }
         for item in hostParams {
-<<<<<<< HEAD
-            let value = item.skipUrlEncoding ? item.value : item.value
-=======
             let value = item.encodingStrategy == .skipEncoding ? item.value : item.value
->>>>>>> d07930cb
                 .addingPercentEncoding(withAllowedCharacters: .urlHostAllowed)
             hostString = hostString.replacingOccurrences(of: "{\(item.key)}", with: value ?? "")
         }
@@ -102,11 +98,7 @@
         let pathParams = params.values(for: RequestParameterLocation.path)
         var pathString = path.hasPrefix("/") ? String(path.dropFirst()) : path
         for item in pathParams {
-<<<<<<< HEAD
-            let value = item.skipUrlEncoding ? item.value : item.value
-=======
             let value = item.encodingStrategy == .skipEncoding ? item.value : item.value
->>>>>>> d07930cb
                 .addingPercentEncoding(withAllowedCharacters: .azureUrlPathAllowed)
             pathString = pathString.replacingOccurrences(of: "{\(item.key)}", with: value ?? "")
         }
