--- conflicted
+++ resolved
@@ -31,11 +31,7 @@
 
 class TestPageableClient: PipelineClient, PageableClient {
     internal func continuationUrl(forRequestUrl requestUrl: URL, withContinuationToken token: String) -> URL? {
-<<<<<<< HEAD
-        return requestUrl.appendingQueryParameters(RequestParameters((.query, "marker", token, false)))
-=======
         return requestUrl.appendingQueryParameters(RequestParameters((.query, "marker", token, .encode)))
->>>>>>> d07930cb
     }
 }
 
@@ -91,11 +87,7 @@
 
         // test default continuationUrl
         let requestUrl = URL(string: "www.requestUrl.com")?
-<<<<<<< HEAD
-            .appendingQueryParameters(RequestParameters((.query, "ref", "123", false)))!
-=======
             .appendingQueryParameters(RequestParameters((.query, "ref", "123", .encode)))!
->>>>>>> d07930cb
         let continuationUrl = client.continuationUrl(forRequestUrl: requestUrl!, withContinuationToken: "testToken")!
         XCTAssertEqual(continuationUrl.absoluteString, "\(requestUrl!.absoluteString)&marker=testToken")
     }
