--- conflicted
+++ resolved
@@ -26,17 +26,10 @@
   },
   "dependencies": {
     "AzureCore": [
-<<<<<<< HEAD
-      "~> 1.0.0-beta.7"
-    ],
-    "AzureCommunication": [
-      "~> 1.0.0-beta.7"
-=======
       "~> 1.0.0-beta.8"
     ],
     "AzureCommunication": [
         "~> 1.0.0-beta.8"
->>>>>>> 0130b7d3
     ]
   },
   "swift_version": "5.0"
